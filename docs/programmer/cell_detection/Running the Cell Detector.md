# Running the Cell Detector

## Single Threshold Cell Detector:

running the cell detector involves the following stages:

1. full_aligned_image of DKXX> 2. tiff image tiles> 3. cell examples> 4. cell features> 5.detection result

   The image threshold is used for creating cell candidates, if unspecified, the image threshold is 2000

### Step 1 Full aligned image

​    The full resolution, within stack aligned image from the pipeline process is used for the cell detection.

​    These files are generally in the following location:

​    `    /net/birdstore/ActiveBrainAtlas/data_root/pipeline_data/DKXX/preps/CH1/full_aligned` (Neuro Trace Blue channel)

​    `/net/birdstore/ActiveBrainAtlas/data_root/pipeline_data/DKXX/preps/CH3/full_aligned` (Fluorescence channel with cells to label)

​    Also, most of the scripts for generating the following steps are located in the `/pipeline/cell_extractor/scripts/` folder, cd in to that directory in your terminal for the following steps.

### Step2 Generate image tiles

The full resolution images are too big to work with, therefore we break them down to smaller chunks for processing:

the functions are packages in the script [generate_tif_tiles.py](https://github.com/ActiveBrainAtlas2/preprocessing-pipeline/blob/master/pipeline/cell_extractor/scripts/generate_tif_tiles.py)

​       To call this script from terminal, run `python generate_tif_files.py --animal DKXX --disk /net/birdstore/ActiveAtlasData/ --njobs 4`

​        --animal specifies the animal to work on

​        --disk specifies the location to store the tile images If a custom location is used, then it need to be used for all following steps.

​        Use a physical drive instead of the network drive birdstore if you want to increase processing speed 

​        --njobs number of jobs running in parallel, this can be increased for more powerful computers

### Step3 Generate cell examples

The cell examples are patches of image from both channel 1 and 3.  Each cell example represent a candidate for cell detection.  The candidates are found by the following step:

1. Blurring the image

2. Generate an image mask based an intensity threshold, all pixels with intensity > threshold will be labeled as 1 and the rest 0.

3. Finding the connected segments of the images mask with CV2

4. All connected segments with area <100000 are considered as cell candidates

5. candidates on the edges of the tiles are excluded

   Generate examples by running the following:

   Remember to add the repo/pipeline folder to path, do the same for all the following steps as well

   ``````python
   from cell_extractor.ExampleFinder import create_examples_for_all_sections 
   import argparse
   
   animal = 'DKXX'
   create_examples_for_all_sections('DKXX',disk = '/net/birdstore/Active_Atlas_Data/', segmentation_threshold=threshold, njobs=7)
   

The arguments are similar to step2, with the addition of :

- segmentation_threshold: the threshold for masking default to 2000

### Step 4 Calculate Cell Features

A set of image features are calculated from each cell candidate.  The features are used as the input to the machine learning algorithm

`````` python
from cell_extractor.FeatureFinder import create_features_for_all_sections 
from cell_extractor.CellDetectorBase import CellDetectorBase
base = CellDetectorBase()
create_features_for_all_sections('DKXX',disk = '/net/birdstore/Active_Atlas_Data/', segmentation_threshold=threshold, njobs=7)

``````

### Step5 Detect Cells

In this step, 30 previously trained models are used to calculate a prediction score for features calculated in step 4.  The mean and standard deviation of the 30 detectors are then used to make a decision if a candidate is a sure or unsure detection.

``````python
from cell_extractor.CellDetector import detect_cell
detect_cell('DKXX',disk = '/net/birdstore/Active_Atlas_Data',round=2,segmentation_threshold=2000)
``````

This step is light weight so no parallelization is required

- round: detector version, default to 2

### Examining the result

You can get the single threshold detection result by:

``````python
from cell_extractor.CellDetectorBase import CellDetectorBase
base = CellDetectorBase('DKXX',disk,segmentation_threshold)
detection = base.load_detections()
``````

This will return a dataframe with the coordinate of the cell and the predictions.  There are different places in the code refer to the coordinates in different ways.  Remember that columns always comes before row, and x before y

The detection result is stored in the predictions column in the dataFrame.  the result is -2 if it is not a cell, 0 if it is unsure and 2 if it is sure

### Running Multi-threshold detection

<<<<<<< HEAD
Pseudo code
=======
>>>>>>> b36a08c7

use the following script to run multi-threshold detection on a brain, adjust the parameters accordingly.  This script can pick up where it left off if it is interrupted

``````python
from cell_extractor.ExampleFinder import create_examples_for_one_section 
from cell_extractor.FeatureFinder import create_features_for_one_section
from cell_extractor.CellDetector import detect_cell,detect_cell_multithreshold
from cell_extractor.CellDetectorBase import parallel_process_all_sections,CellDetectorBase
animal = 'DKXX'
for threshold in [2100,2200,2300,2700]:
    base = CellDetectorBase(animal)
    sections = base.get_sections_without_example(threshold)
    parallel_process_all_sections(animal,create_examples_for_one_section,disk = '/net/birdstore/Active_Atlas_Data', segmentation_threshold=threshold, sections=sections,njobs=3)
    sections = base.get_sections_without_features(threshold)
    parallel_process_all_sections(animal,create_features_for_one_section,disk = '/net/birdstore/Active_Atlas_Data', segmentation_threshold=threshold,sections=sections,njobs=3)
    detect_cell(animal,round=2,segmentation_threshold=threshold)
    detect_cell_multithreshold(animal)
``````
<|MERGE_RESOLUTION|>--- conflicted
+++ resolved
@@ -107,10 +107,8 @@
 
 ### Running Multi-threshold detection
 
-<<<<<<< HEAD
+
 Pseudo code
-=======
->>>>>>> b36a08c7
 
 use the following script to run multi-threshold detection on a brain, adjust the parameters accordingly.  This script can pick up where it left off if it is interrupted
 
