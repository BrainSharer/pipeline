from collections import defaultdict
import datetime
import numpy as np
from sqlalchemy.types import Unicode


from library.database_model.brain_region import BrainRegion
from library.database_model.annotation_points import AnnotationLabel, StructureCOM
from library.database_model.annotation_points import AnnotationSession
from library.utilities.utilities_process import M_UM_SCALE, SCALING_FACTOR

FIDUCIAL = 8  # label ID in table annotation_label


class AnnotationSessionController:
    """The class that queries and addes entry to the annotation_session table"""

    def update_session(self, id, update_dict):
        """
        Update the table with the given ID using the provided update dictionary.

        Args:
            id (int): The ID of the scan run to update.
            update_dict (dict): A dictionary containing the fields to update and their new values.

        Returns:
            None
        """

        try:
            self.session.query(AnnotationSession).filter(
                AnnotationSession.id == id
            ).update(update_dict)
            self.session.commit()

        except Exception as e:
            print(f"No merge for  {e}")
            self.session.rollback()

    def get_brain_region(self, abbreviation):
        brain_region = (
            self.session.query(BrainRegion)
            .filter(BrainRegion.abbreviation == abbreviation)
            .filter(BrainRegion.active == True)
            .one_or_none()
        )
        return brain_region

    def get_annotation_session(self, prep_id, label_id, annotator_id):
        annotation_session = (
            self.session.query(AnnotationSession)
            .filter(AnnotationSession.active == True)
            .filter(AnnotationSession.FK_prep_id == prep_id)
            .filter(AnnotationSession.FK_user_id == annotator_id)
            .filter(AnnotationSession.labels.any(AnnotationLabel.id.in_([label_id])))
            .order_by(AnnotationSession.updated.desc())
            .first()
        )

        return annotation_session

    def get_annotation_label(self, label):

        annotation_label = (
            self.session.query(AnnotationLabel)
            .filter(AnnotationLabel.label == label)
            .first()
        )

        return annotation_label

    def upsert_structure_com(self, entry):
        """Method to do update/insert. It first checks if there is already an entry. If not,
        it does insert otherwise it updates.
        """
        FK_session_id = entry["FK_session_id"]
        annotation_session = self.session.query(AnnotationSession).get(FK_session_id)
        annotation_session.updated = datetime.datetime.now()
        structure_com = (
            self.session.query(StructureCOM)
            .filter(StructureCOM.FK_session_id == FK_session_id)
            .first()
        )
        if structure_com is None:
            data = StructureCOM(
                source=entry["source"],
                FK_session_id=FK_session_id,
                x=entry["x"],
                y=entry["y"],
                z=entry["z"],
            )
            self.add_row(data)
        else:
            self.session.query(StructureCOM).filter(
                StructureCOM.FK_session_id == FK_session_id
            ).update(entry)
            self.session.commit()

    def create_annotation_session(
        self, annotation_type, FK_user_id, FK_prep_id, FK_brain_region_id
    ):
        data = AnnotationSession(
            annotation_type=annotation_type,
            FK_user_id=FK_user_id,
            FK_prep_id=FK_prep_id,
            FK_brain_region_id=FK_brain_region_id,
            created=datetime.datetime.now(),
            active=True,
        )
        self.add_row(data)
        self.session.commit()
        return data.id


    def get_fiducials(self, prep_id, debug: bool = False):
        """Fiducials will be marked on downsampled images. You will need the resolution
        to convert from micrometers back to pixels of the downsampled images.

        :param debug: whether to print the raw SQL query
        """
        fiducials = defaultdict(list)

        # Define query
        query = (
            self.session.query(AnnotationSession)
            .filter(AnnotationSession.active == True)
            .filter(AnnotationSession.FK_prep_id == prep_id)
            .filter(AnnotationSession.labels.any(AnnotationLabel.id.in_([FIDUCIAL])))
        )
        
        annotation_session = query.first()

        if not annotation_session:
            print("No annotation session for this animal was found.")
            return fiducials

        xy_resolution = self.scan_run.resolution
        z_resolution = self.scan_run.zresolution

        try:
            data = annotation_session.annotation["childJsons"]
        except KeyError:
            print("No childJsons key in data")
            return fiducials

<<<<<<< HEAD
        for x, y, z in data:
=======

        for point in data:
            x, y, z = point["point"]
>>>>>>> 3d28d216
            x = x * M_UM_SCALE / xy_resolution / SCALING_FACTOR
            y = y * M_UM_SCALE / xy_resolution / SCALING_FACTOR
            section = int(np.round((z * M_UM_SCALE / z_resolution), 2))
            fiducials[section].append((x, y))

        if debug:  # Print the raw SQL query
            print(f'RAW SQL: {str(query.statement.compile(compile_kwargs={"literal_binds": True}))}')

        return fiducials


    def get_com_dictionary(self, prep_id, annotator_id):

        coms = {}
        annotation_sessions = (
            self.session.query(AnnotationSession)
            .filter(AnnotationSession.active == True)
            .filter(AnnotationSession.FK_prep_id == prep_id)
            .filter(AnnotationSession.FK_user_id == annotator_id)
            .filter(AnnotationSession.annotation['type'] == 'point')
            .all()
        )

        if not annotation_sessions:
            print("No data for this animal was found.")
            return coms

        xy_resolution = self.scan_run.resolution
        z_resolution = self.scan_run.zresolution


        # first test data to make sure it has the right keys
        for annotation_session in annotation_sessions:
            try:
                data = annotation_session.annotation["point"]
            except KeyError:
                print("No childJsons key in data")
                return coms

            label = annotation_session.labels[0].label

            x, y, z = data
            x = x * M_UM_SCALE / xy_resolution / SCALING_FACTOR
            y = y * M_UM_SCALE / xy_resolution / SCALING_FACTOR
            z = z * M_UM_SCALE / z_resolution
            section = int(np.round((z), 2))
            #print(label, x,y,z, section)
            coms[label] = [x,y,z]

        return coms


    def get_annotation(self, session_id):

        annotation_session = self.session.query(AnnotationSession).get(session_id)

        if not annotation_session:
            print("No data for this animal was found.")
            return

        xy_resolution = self.scan_run.resolution
        z_resolution = self.scan_run.zresolution

        # first test data to make sure it has the right keys
        try:
            data = annotation_session.annotation["childJsons"]
        except KeyError:
            print("No childJsons key in data")

        for point in data:
            for k, v in point.items():
                print(f"{k}")
            # print(f'type: {type(point)}')
            continue
            x, y, z = point["point"]
            x = x * M_UM_SCALE / xy_resolution / SCALING_FACTOR
            y = y * M_UM_SCALE / xy_resolution / SCALING_FACTOR
            section = int(np.round((z * M_UM_SCALE / z_resolution), 2))
            print(x, y, section)<|MERGE_RESOLUTION|>--- conflicted
+++ resolved
@@ -143,13 +143,9 @@
             print("No childJsons key in data")
             return fiducials
 
-<<<<<<< HEAD
-        for x, y, z in data:
-=======
 
         for point in data:
             x, y, z = point["point"]
->>>>>>> 3d28d216
             x = x * M_UM_SCALE / xy_resolution / SCALING_FACTOR
             y = y * M_UM_SCALE / xy_resolution / SCALING_FACTOR
             section = int(np.round((z * M_UM_SCALE / z_resolution), 2))
