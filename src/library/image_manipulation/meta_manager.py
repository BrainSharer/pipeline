"""This module is responsible for extracting metadata from the CZI files.
"""

import hashlib
import os, sys, time, re, io, json
from datetime import datetime
from pathlib import Path
import numpy as np
from PIL import Image

from library.database_model.slide import Slide, SlideCziTif
from library.image_manipulation.czi_manager import CZIManager
from library.utilities.utilities_mask import scaled
from library.utilities.utilities_process import DOWNSCALING_FACTOR


class MetaUtilities:
    """Collection of methods used to extract meta-data from czi files and insert 
    into database. Also includes methods for validating information in 
    database and/or files [double-check]
    """

    def extract_slide_meta_data_and_insert_to_database(self):
        """
        -Scans the czi dir to extract the meta information for each tif file
        -ALSO CREATES SLIDE PREVIEW IMAGE
        """

        workers = self.get_nworkers()
        if self.debug:
            print(f"DEBUG: START MetaUtilities::extract_slide_meta_data_and_insert_to_database")
            workers = 1

        #START VERIFICATION OF PROGRESS & VALIDATION OF FILES
        self.input = self.fileLocationManager.get_czi()
        #####MOVED self.checksum = os.path.join(self.fileLocationManager.www, 'checksums', 'slides_preview')
        #####MOVED os.makedirs(self.checksum, exist_ok=True)
        czi_files = self.check_czi_file_exists()
        self.scan_id = self.sqlController.scan_run.id
        self.czi_directory_validation(czi_files) #CHECK FOR existing files and DUPLICATE SLIDES
        db_validation_status, unprocessed_czifiles, processed_czifiles = self.all_slide_meta_data_exists_in_database(czi_files) #CHECK FOR DB SECTION ENTRIES
        if db_validation_status:
            self.fileLogger.logevent("ERROR IN CZI FILES OR DB COUNTS")
            print("ERROR IN CZI FILES OR DB COUNTS")
            sys.exit()

        #FOR CZI FILES ALREADY PROCESSED; CHECK FOR SLIDE PREVIEW
        file_keys = []
        for czi_file in processed_czifiles:
            infile = os.path.join(self.input, czi_file)
            infile = infile.replace(" ","_").strip()
            file_keys.append([infile, self.scan_id])
        
        #####MOVED self.run_commands_with_threads(self.extract_slide_scene_data, file_keys, workers) #SLIDE PREVIEW
        #PROCESS OUTSTANDING EXTRACTIONS (SCENES FROM SLIDE FILES)
        if len(unprocessed_czifiles) > 0:
            file_keys = []
            for unprocessed_czifile in unprocessed_czifiles:
                infile = os.path.join(self.input, unprocessed_czifile)
                infile = infile.replace(" ","_").strip()
                file_keys.append([infile, self.scan_id])
            
            #####MOVED self.run_commands_with_threads(self.extract_slide_scene_data, file_keys, workers) #SLIDE PREVIEW
            self.run_commands_with_threads(self.parallel_extract_slide_meta_data_and_insert_to_database, file_keys, workers)
            
        else:
            self.fileLogger.logevent("NOTHING TO PROCESS - SKIPPING")


    def czi_directory_validation(self, czi_files):
        """CHECK IF DUPLICATE SLIDE NUMBERS EXIST IN FILENAMES. If there are duplicates, record the ID.
        ALSO CHECKS CZI FORMAT
        CHECK DB COUNT FOR SLIDE TABLE

        :param czi_files: list of CZI files
        :return status: boolean on whether the files are valid
        :return list: list of CZI files
        """

        if self.debug:
            print(f"DEBUG: START MetaUtilities::file_validation")

        slide_id = []
        for file in czi_files:
            filename = os.path.splitext(file)
            if filename[1] == ".czi":
                slide_id.append(int(re.sub("[^0-9]", "", str(re.findall(r"slide\d+", filename[0])))))

        total_slides_cnt = len(slide_id)
        unique_slides_cnt = len(set(slide_id))
        msg = f"TOTAL CZI SLIDES COUNT: {total_slides_cnt}; UNIQUE CZI SLIDES COUNT: {unique_slides_cnt}"
        
        if unique_slides_cnt == total_slides_cnt and unique_slides_cnt > 0:
            msg2 = "NO DUPLICATE FILES; CONTINUE"
        else:
            self.multiple_slides = list(set([i for i in slide_id if slide_id.count(i)>1]))
            msg2 = f"{total_slides_cnt-unique_slides_cnt} DUPLICATE SLIDE(S) EXIST(S); multiple_slides with physical IDs={self.multiple_slides}"
            
        if self.debug:
            print(msg, msg2, sep="\n")
        self.fileLogger.logevent(msg)
        self.fileLogger.logevent(msg2)

        return

    def all_slide_meta_data_exists_in_database(self, czi_files):
        """Determines whether or not all the slide info is already 
        in the datbase

        :param list: list of CZI files
        :return status: boolean on whether the files are valid
        :return list: list of CZI files
        """

        db_validation_problem = False
        processed_czifiles = []
        unprocessed_czifiles = czi_files
        
        if self.debug:
            print(f"DEBUG: START MetaUtilities::all_slide_meta_data_exists_in_database")

        # active slides
        active_query = self.sqlController.session.query(Slide)\
            .filter(Slide.scan_run_id == self.scan_id)\
            .filter(Slide.active == True)
        active_query_results = self.sqlController.session.execute(active_query)
        active_results = [x for x in active_query_results]
        active_db_slides_cnt = len(active_results)
        # need to check for inactive so we don't repeat the process
        # remove the inactive czi files from the czi_files list
        inactive_query = self.sqlController.session.query(Slide)\
            .filter(Slide.scan_run_id == self.scan_id)\
            .filter(Slide.active == False)
        inactive_query_results = self.sqlController.session.execute(inactive_query)
        inactive_results = [x for x in inactive_query_results]
        inactive_db_slides_cnt = len(inactive_results)
        for row in inactive_results:
            if row[0].file_name in czi_files:
                czi_files.remove(row[0].file_name)

        msg = f"Active DB SLIDES COUNT: {active_db_slides_cnt}"
        msg += f"\nInactive DB SLIDES COUNT: {inactive_db_slides_cnt}"
        if self.debug:
            print(msg)            
            print('czi files 2', czi_files)
        self.fileLogger.logevent(msg)

        if active_db_slides_cnt > len(czi_files):
            # clean slide table in db for prep_id; submit all
            try:
                db_validation_problem = active_query.delete()
                self.sqlController.session.commit()
            except Exception as e:
                msg = f"ERROR DELETING ENTRIES IN 'slide' TABLE: {e}"
                if self.debug:
                    print(msg)
                self.fileLogger.logevent(msg)
                db_validation_problem = True
        elif active_db_slides_cnt > 0 and active_db_slides_cnt < len(czi_files):
            for row in active_results:
                processed_czifiles.append(row[0].file_name)
            unprocessed_czifiles = set(czi_files).symmetric_difference(set(processed_czifiles))
            czi_files = unprocessed_czifiles
            msg = f"OUTSTANDING SLIDES COUNT [TO EXTRACT SCENES FROM CZI]: {len(czi_files)}"
            if self.debug:
                print(msg)
            self.fileLogger.logevent(msg)
        elif active_db_slides_cnt == len(czi_files):
            # all files processed (db_slides_cnt==filecount); czi_files SHOULD BE EMPTY; processed_czifiles IS LIST OF ALL CZI FILES PROCESSED [FOR VERIFICATION]
            unprocessed_czifiles = []
            for row in active_results:
                processed_czifiles.append(row[0].file_name)
        self.session.close()
        return db_validation_problem, unprocessed_czifiles, processed_czifiles

    def check_czi_file_exists(self):
        """Check that the CZI files are placed in the correct location
        """
        
        self.input = self.fileLocationManager.get_czi()
        if not os.path.exists(self.input):
            print(f"{self.input} does not exist, we are exiting.")
            sys.exit()

        try:
            files = sorted(os.listdir(self.input))
            nfiles = len(files)
            if nfiles == 0:
                print(f"There are no CZI files in:\n{self.input}")
                sys.exit()
            self.fileLogger.logevent(f"Input FOLDER: {self.input}")
            self.fileLogger.logevent(f"FILE COUNT: {nfiles}")
        except OSError as e:
            print(e)
            sys.exit()

        return files

    def extract_slide_scene_data(self, input_czi_file: str):
        """Extracts the scene data from the CZI file and creates a preview image
        I don't see the point in creating a full-size preview image. It also crashes my computer.
        """

        full = False
        if self.debug:
            print(f"DEBUG: START MetaUtilities::extract_slide_scene_data from {input_czi_file}")

        czi_file = os.path.basename(os.path.normpath(input_czi_file))
        czi = CZIManager(input_czi_file)

        scale_factor = DOWNSCALING_FACTOR
        czi_filename_without_extension = os.path.splitext(os.path.basename(input_czi_file))[0]
        if not os.path.exists(self.fileLocationManager.slides_preview):
            os.makedirs(self.fileLocationManager.slides_preview, exist_ok=True)
        
        slide_preview_path = os.path.join(self.fileLocationManager.slides_preview, f'{czi_filename_without_extension}.png')
        #####MOVED checksum_file = os.path.join(self.checksum, f'{czi_filename_without_extension}.sha256')
        
        if full:
            slide_preview_full_path = os.path.join(self.fileLocationManager.slides_preview, f'{czi_filename_without_extension}_full.png')
            checksum_full_file = os.path.join(self.checksum, f'{czi_filename_without_extension}_full.sha256')


        if not os.path.isfile(slide_preview_path):

            if self.debug:
                print(f'CREATING SLIDE PREVIEWS: {slide_preview_path}')
            
            mosaic_data = czi.file.read_mosaic(C=0, scale_factor=scale_factor) #captures first channel
            image_data = ((mosaic_data - mosaic_data.min()) / (mosaic_data.max() - mosaic_data.min()) * 255).astype(np.uint8)
            if image_data.shape[0] == 1:
                image_data = image_data.reshape(image_data.shape[1], image_data.shape[2])
            image_data = scaled(image_data)
            
            # Convert to PIL Image
            img = Image.fromarray(image_data, mode='L')  # 'L' mode for 8-bit grayscale

            # Downsample full-size image to 30%
            width, height = img.size
            new_width = int(width * 0.3)
            new_height = int(height * 0.3)
            img_full = img.resize((new_width, new_height), Image.LANCZOS)
            
            # Save downsampled full-size image ?? what is downsampled full-size ?????
            if full:
                img_full_byte_arr = io.BytesIO()
                img_full.save(img_full_byte_arr, format='PNG')
                img_full_byte_arr = img_full_byte_arr.getvalue()

                # Calculate checksum for downsampled full-size image
                readable_hash_full = hashlib.sha256(img_full_byte_arr).hexdigest()

                # Save downsampled "full-size" image
                with open(slide_preview_full_path, 'wb') as f:
                    f.write(img_full_byte_arr)

                # Save checksum for downsampled "full-size" image
                with open(checksum_full_file, 'w') as f:
                    f.write(readable_hash_full)

            # Calculate the scaling factor to make width <= 1000px
            max_width = 1000
            width, height = img.size
            scale = min(max_width / width, 1)  # Don't upscale if width is already <= 1000px
            
            # Calculate new dimensions
            new_width = int(width * scale)
            new_height = int(height * scale)
            
            # Resize the image proportionally
            img_scaled = img.resize((new_width, new_height), Image.LANCZOS)
            
            # Save scaled image to a BytesIO object
            img_scaled_byte_arr = io.BytesIO()
            img_scaled.save(img_scaled_byte_arr, format='PNG')
            img_scaled_byte_arr = img_scaled_byte_arr.getvalue()

            # Calculate checksum for scaled image
            #####MOVED readable_hash_scaled = hashlib.sha256(img_scaled_byte_arr).hexdigest()

            # Save scaled image
            if self.debug:
                print(f'Saving scaled image to {slide_preview_path}')
            with open(slide_preview_path, 'wb') as f:
                f.write(img_scaled_byte_arr)

            # Save checksum for scaled image
            """MOVED
            with open(checksum_file, 'w') as f:
                f.write(readable_hash_scaled)
            """


        if self.debug:
            if os.path.isfile(slide_preview_path):
                print(f'Slide preview exists: {slide_preview_path}')
            else:
                print(f'Slide preview does not exist, creating: {slide_preview_path}')


        #CREATE meta-data.json [IF !EXISTS]
        meta_data_file = 'meta-data.json'
        meta_store = os.path.join(self.fileLocationManager.prep, meta_data_file)
        if not os.path.isfile(meta_store):
            if self.debug:
                print(f'DEBUG: meta-data.json NOT FOUND; CREATING @ {meta_store}')
                
            czi_metadata = czi.extract_metadata_from_czi_file(czi_file, input_czi_file)
            with open(meta_store, 'w') as fh:
                json.dump(czi_metadata["json_meta"], fh, indent=4)


    def parallel_extract_slide_meta_data_and_insert_to_database(self, file_key):
        """
        A helper method to define some methods for extracting metadata.
        First test if existing slide is in the database, if not, add it.
        We find it by animal, slide physical id, and scan run id.
        """
        infile, scan_id = file_key

        czi_file = os.path.basename(os.path.normpath(infile))
        czi = CZIManager(infile)
        czi_metadata = czi.extract_metadata_from_czi_file(czi_file, infile)
        slide_physical_id = int(re.findall(r"slide\d+", infile)[0][5:])
        file_name = os.path.basename(os.path.normpath(infile))
        # Start new Slide for each czi file
        slide = Slide()
        slide.scan_run_id = scan_id
        slide.slide_physical_id = slide_physical_id
        slide.slide_status = "Good"
        slide.processed = False
        slide.file_size = os.path.getsize(infile)
        slide.file_name = file_name
        slide.created = datetime.fromtimestamp(Path(os.path.normpath(infile)).stat().st_mtime)
        slide.scenes = len([elem for elem in czi_metadata.values()][0].keys())
        #####TODO
        self.checksum = os.path.join(self.fileLocationManager.www, 'checksums', 'slides_preview')
        os.makedirs(self.checksum, exist_ok=True)
        
        checksum_file = os.path.join(self.checksum, str(slide.file_name).replace('.czi', '.sha256'))
        if os.path.isfile(checksum_file):
            with open(checksum_file) as f: # The with keyword automatically closes the file when you are done
                readable_hash = f.read()
            slide.checksum = readable_hash
        
        self.session.begin()
        self.session.add(slide)
        self.session.commit()
    
        """Add entry to the table that prepares the user Quality Control interface"""
        for series_index in range(slide.scenes):
            scene_number = series_index + 1
            try:
                #channels = range(czi_metadata[slide.file_name][series_index]["channels"])
                channels = range(czi_metadata[file_name][series_index]["channels"])
            except KeyError:
                print(f'Channel error with slide file name={slide.file_name} file system name= {file_name}')
                sys.exit()
            channel_counter = 0
            try:
                width, height = czi_metadata[file_name][series_index]["dimensions"]
            except KeyError:
                print(f'Width, height error with slide file name={slide.file_name} file system name= {file_name}')
                sys.exit()
            tif_list = []
            for _ in channels:
                tif = SlideCziTif()
                tif.FK_slide_id = slide.id
                tif.czifile = slide.file_name
                tif.scene_number = scene_number
                tif.file_size = 0
                tif.active = 1
                tif.width = width
                tif.height = height
                tif.scene_index = series_index
                channel_counter += 1
                newtif = "{}_S{}_C{}.tif".format(infile, scene_number, channel_counter)
                newtif = newtif.replace(".czi", "").replace("__", "_")
                tif.file_name = os.path.basename(newtif)
                tif.channel = channel_counter
                tif.processing_duration = 0
                tif.created = time.strftime("%Y-%m-%d %H:%M:%S")
                tif_list.append(tif)
            if len(tif_list) > 0:
                self.session.add_all(tif_list)
                self.session.commit()
        return


    def correct_multiples(self):
        """
        This method will take care of slides that have multiple slide physical IDs. It will
        take the one with the higher ID and update them to use the lower ID (the first one).
        This way, rescans of the same slide can be placed in the CZI directory and the
        end user can view/modify them in the slide QC area.
        """

        if self.debug:
            print(f"DEBUG: START MetaUtilities::correct_multiples on {len(self.multiple_slides)} slides")
<<<<<<< HEAD
            print(f"DEBUG: CORRECTING {len(self.multiple_slides)} MULTIPLE SLIDES")
            
=======
                    
>>>>>>> 808cef65
        for slide_physical_id in self.multiple_slides:
            if self.debug:
                print(f"DEBUG: MODIFYING {slide_physical_id=}, {self.sqlController.scan_run.id=}, {slide_physical_id=}")
            self.sqlController.get_and_correct_multiples(self.sqlController.scan_run.id, slide_physical_id, self.debug)
            self.fileLogger.logevent(f'Updated tiffs to use multiple slide physical ID={slide_physical_id}')
<|MERGE_RESOLUTION|>--- conflicted
+++ resolved
@@ -397,12 +397,7 @@
 
         if self.debug:
             print(f"DEBUG: START MetaUtilities::correct_multiples on {len(self.multiple_slides)} slides")
-<<<<<<< HEAD
-            print(f"DEBUG: CORRECTING {len(self.multiple_slides)} MULTIPLE SLIDES")
-            
-=======
                     
->>>>>>> 808cef65
         for slide_physical_id in self.multiple_slides:
             if self.debug:
                 print(f"DEBUG: MODIFYING {slide_physical_id=}, {self.sqlController.scan_run.id=}, {slide_physical_id=}")
