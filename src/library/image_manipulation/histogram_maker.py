"""Creates all histograms that displayed in the database portal
"""
import os
from collections import Counter
from matplotlib import pyplot as plt
from skimage import io
import numpy as np
import cv2

from library.image_manipulation.image_manager import ImageManager
from library.utilities.utilities_process import test_dir

COLORS = {1: "b", 2: "r", 3: "g"}


class HistogramMaker:
    """Includes methods to generate single histograms per tiff file and a combined histogram for entire stack
    """

    def make_histogram(self):
        """
        This method creates an individual histogram for each tif file by channel.
        
        :param animal: the prep id of the animal
        :param channel: the channel of the stack to process  {1,2,3}
        :returns: nothing
        """
        workers = self.get_nworkers()
        if self.debug:
            print(f"DEBUG: START HistogramMaker::make_histogram")
            workers = 1

        if self.downsample:
            self.input = self.fileLocationManager.get_thumbnail(self.channel)
            if not os.path.exists(self.input):
                print(f"Input path does not exist {self.input}")
                return
            self.masks = self.fileLocationManager.get_thumbnail_masked(channel=1) # hard code this to channel 1
            if not os.path.exists(self.masks):
                print(f"Mask path does not exist {self.masks}")
                return
<<<<<<< HEAD
            #files = self.sqlController.get_sections(self.animal, self.channel, self.debug)
            files, nfiles, *_ = test_dir(self.animal, self.input, self.section_count, downsample=True, same_size=False)
            if nfiles == 0:
                print("No sections in the database or folder")
=======
            files, nfiles, *_ = test_dir(self.animal, self.input, self.section_count, downsample=True, same_size=False)
            if nfiles == 0:
                print("No sections in the database or folder")

>>>>>>> 808cef65
            self.output = self.fileLocationManager.get_histogram(self.channel)
            os.makedirs(self.output, exist_ok=True)
            file_keys = []
            for i, file in enumerate(files):
                filename = str(i).zfill(3) + ".tif"
                input_path = os.path.join(self.input, filename)
                mask_path = os.path.join(self.masks, filename)
                output_path = os.path.join(
                    self.output, os.path.splitext(filename)[0] + ".png"
                )
                if not os.path.exists(input_path):
                    print("Input tif does not exist", input_path)
                    continue
                if os.path.exists(output_path):
                    continue
                file_keys.append(
                    [input_path, mask_path, self.channel, file, output_path]
                )

            self.run_commands_concurrently(make_single_histogram, file_keys, workers)


    def make_combined_histogram(self):
        """This method takes all tif files by channel and creates a histogram of the combined image space.
        
        :param animal: the prep_id of the animal we are working with
        :param channel: the channel {1,2,3}
        :return: nothing
        """

        if self.downsample:
            self.input = self.fileLocationManager.get_thumbnail(self.channel)
            if not os.path.exists(self.input):
                print(f"Input path does not exist {self.input}")
                return
            self.masks = self.fileLocationManager.get_thumbnail_masked(channel=1) #hard code this to channel 1
            if not os.path.exists(self.masks):
                print(f"Mask path does not exist {self.masks}")
                return

            self.output = self.fileLocationManager.get_histogram(self.channel)
            image_manager = ImageManager(self.input)
            files = image_manager.files
            dtype = image_manager.dtype
            lfiles = len(files)
            os.makedirs(self.output, exist_ok=True)
            hist_dict = Counter({})
            outfile = f"{self.animal}.png"
            outpath = os.path.join(self.output, outfile)
            if os.path.exists(outpath):
                return
            for file in files:
                file = os.path.basename(file)
                input_path = os.path.join(self.input, file)
                mask_path = os.path.join(self.masks, file)
                try:
                    img = io.imread(input_path)
                except:
                    print(f"Could not read {input_path}")
                    lfiles -= 1
                    continue
                try:
                    mask = io.imread(mask_path)
                except Exception as e:
                    print(f"ERROR WITH {e}")
                    break
                #img = img[img > 0]                
                img = cv2.bitwise_and(img, img, mask=mask)

                try:
                    flat = img.flatten()
                    del img
                except:
                    print(f"Could not flatten file {input_path}")
                    lfiles -= 1
                    continue
                try:
                    img_counts = np.bincount(flat)
                except:
                    print(f"Could not create counts {input_path}")
                    lfiles -= 1
                    continue
                try:
                    img_dict = Counter(dict(zip(np.unique(flat), img_counts[img_counts.nonzero()])))
                except:
                    print(f"Could not create counter {input_path}")
                    lfiles -= 1
                    continue
                try:
                    hist_dict = hist_dict + img_dict
                except:
                    print(f"Could not add files {input_path}")
                    lfiles -= 1
                    continue
            
            if lfiles < 10:
                return
            hist_dict = dict(hist_dict)
            hist_values = [i / lfiles for i in hist_dict.values()]
            fig = plt.figure()
            plt.rcParams["figure.figsize"] = [10, 6]
            plt.bar(list(hist_dict.keys()), hist_values, color=COLORS[self.channel])
            plt.yscale("log")
            plt.grid(axis="y", alpha=0.75)
            plt.xlabel("Value")
            plt.xlim(0, 40000)
            #plt.ylim(0, 4000)
            plt.ylabel("Frequency")
            plt.title(f"{self.animal} channel {self.channel} @{dtype}bit with {lfiles} tif files", fontsize=8)
            fig.savefig(outpath, bbox_inches="tight")

def make_single_histogram(file_key: tuple[str, str, str, str, str]) -> None:
    """Makes a histogram for a single image file
    
    :param file_key: tuple of input_path, mask_path, channel, file, output_path
    """

    input_path, mask_path, channel, file, output_path = file_key

    # Read image and mask
    img = cv2.imread(input_path, cv2.IMREAD_UNCHANGED)
    mask = cv2.imread(mask_path, cv2.IMREAD_GRAYSCALE)

    if img is None or mask is None:
        print(f"Could not read image {input_path} or mask {mask_path}")
        return

    # Apply mask
    try:
        img = cv2.bitwise_and(img, img, mask=mask)
    except Exception as e:
        print(f"Could not apply mask {mask_path} to {input_path}: {e}")
        return
    
    # Filter out zero values and flatten
    flat = img[img > 0].ravel()

    if flat.size == 0:
        print(f"No non-zero pixels in masked image {input_path}")
        return

    # Determine histogram range
    dtype = img.dtype
    end = 255 if dtype == np.uint8 else 65535
    
    # Create and save histogram
    fig, ax = plt.subplots(figsize=(10, 6))
    ax.hist(flat, bins=min(flat.max(), 1000), range=(0, end), color=COLORS[channel])
    ax.set_yscale('log')
    ax.grid(axis="y", alpha=0.75)
    ax.set_xlabel("Value")
    ax.set_ylabel("Frequency")
    ax.set_title(f"{file} @{dtype}", fontsize=8)
    plt.style.use("ggplot")
    fig.savefig(output_path, bbox_inches="tight")
    plt.close(fig)

    #PREV. (PRIOR TO 27-SEP-2024) BELOW
    #REVISIONS:
    #-Combine filtering and flattening into one step: img[img > 0].ravel() instead of separate operations.
    #-Use ravel() instead of flatten() as it's generally faster (returns a view instead of a copy when possible).
    #-Use ax.hist() instead of plt.hist() for better control and to avoid creating multiple figures.
    #-Set the number of bins to the minimum of flat.max() and 1000 to prevent excessive memory usage for high bit-depth images.
    #-Enable log scale for y-axis by default, as it's often more informative for image histograms. (unclear if David/Beth wants this)
    #-Create figure and axes in one step with fig, ax = plt.subplots().
    #-Removed unnecessary del statements as Python's garbage collector will handle memory management.


    # img = read_image(input_path)
    # dtype = img.dtype
    # if img.dtype == np.uint8:
    #     end = 255
    # else:
    #     end = 65535

    # mask = read_image(mask_path)

    # try:
    #     img = cv2.bitwise_and(img, img, mask=mask)
    # except Exception as e:
    #     print(f"Could not apply mask {mask_path} to {input_path}")
    #     print(e)
    #     return

    # img = img[img > 0]
    # try:
    #     flat = img.flatten()
    # except:
    #     print(f"Could not flatten {input_path}")
    #     return
    
    # del img
    # del mask
    # fig = plt.figure()
    # plt.rcParams["figure.figsize"] = [10, 6]
    # plt.hist(flat, flat.max(), [0, end], color=COLORS[channel])
    # plt.style.use("ggplot")

    #plt.yscale("log")

    # plt.grid(axis="y", alpha=0.75)
    # plt.xlabel("Value")
    # plt.ylabel("Frequency")
    # plt.title(f"{file.file_name} @{dtype}", fontsize=8)
    # plt.close()
    # fig.savefig(output_path, bbox_inches="tight")
    # return<|MERGE_RESOLUTION|>--- conflicted
+++ resolved
@@ -39,17 +39,10 @@
             if not os.path.exists(self.masks):
                 print(f"Mask path does not exist {self.masks}")
                 return
-<<<<<<< HEAD
-            #files = self.sqlController.get_sections(self.animal, self.channel, self.debug)
             files, nfiles, *_ = test_dir(self.animal, self.input, self.section_count, downsample=True, same_size=False)
             if nfiles == 0:
                 print("No sections in the database or folder")
-=======
-            files, nfiles, *_ = test_dir(self.animal, self.input, self.section_count, downsample=True, same_size=False)
-            if nfiles == 0:
-                print("No sections in the database or folder")
-
->>>>>>> 808cef65
+
             self.output = self.fileLocationManager.get_histogram(self.channel)
             os.makedirs(self.output, exist_ok=True)
             file_keys = []
