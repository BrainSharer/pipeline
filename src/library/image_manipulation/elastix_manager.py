"""This module takes care of the section to section alignment. It imports
libraries that contain the code from the elastix command line tools:
https://elastix.lumc.nl/
The libraries are contained within the SimpleITK-SimpleElastix library
"""

import math
import os
import numpy as np
from collections import OrderedDict
from PIL import Image
from timeit import default_timer as timer

Image.MAX_IMAGE_PIXELS = None
import SimpleITK as sitk
from scipy.ndimage import affine_transform
from tqdm import tqdm

import torch
if torch.cuda.is_available():
    import cupy as cp

from library.image_manipulation.filelocation_manager import ALIGNED, REALIGNED, FileLocationManager
from library.utilities.utilities_process import get_scratch_dir, read_image, test_dir, write_image
from library.utilities.utilities_registration import (
    align_image_to_affine,
    create_rigid_parameters,
    parameters_to_rigid_transform,
    rescale_transformations,
    tif_to_png,
)
from library.image_manipulation.image_manager import ImageManager


class ElastixManager():
    """Class for generating, storing and applying transformations within 
    stack alignment [with the Elastix package]
    All methods relate to aligning images in stack
    """

<<<<<<< HEAD
    def create_within_stack_transformations(self, iteration: int):
=======

    def create_within_stack_transformations(self):
>>>>>>> cd7af920
        """Calculate and store the rigid transformation using elastix.  
        The transformations are calculated from the next image to the previous
        This is done in a simple loop with no workers. Usually takes
        up to an hour to run for a stack. It only needs to be run once for
        each brain. 
        If cuda and GPU is available, we will use it, otherwise don't. 
        Home computers may not have a GPU
        """
        if self.debug:
            print(f"DEBUG: START ElastixManager::create_within_stack_transformations with iteration={self.iteration}")

        files, nfiles = test_dir(self.animal, self.input, self.section_count, True, same_size=True)
        
        self.fileLogger.logevent(f"Input FOLDER (COUNT): {self.input} ({nfiles=})")
        
        for i in range(1, nfiles):
            fixed_index = os.path.splitext(files[i - 1])[0]
            moving_index = os.path.splitext(files[i])[0]
<<<<<<< HEAD
            if not self.sqlController.check_elastix_row(self.animal, moving_index, iteration):
                rotation, xshift, yshift, metric = self.align_images_elastix(fixed_index, moving_index, iteration)
                self.sqlController.add_elastix_row(self.animal, moving_index, rotation, xshift, yshift, metric, iteration)

=======
            if not self.sqlController.check_elastix_row(self.animal, moving_index, self.iteration):
                rotation, xshift, yshift, metric = self.align_images_elastix(fixed_index, moving_index)
                self.sqlController.add_elastix_row(self.animal, moving_index, rotation, xshift, yshift, metric, self.iteration)
>>>>>>> cd7af920

    def create_fiducial_points(self):
        """ Yanks the fiducial points from the database and writes them to a file
        """

        self.registration_output = os.path.join(self.fileLocationManager.prep, 'registration')
        os.makedirs(self.registration_output, exist_ok=True)

        fiducials = self.sqlController.get_fiducials(self.animal, self.debug)
        nchanges = len(fiducials)
        if nchanges == 0:
            print('No fiducial points were found and so no changes have been made.')
            return nchanges

        for section, points in fiducials.items():
            section = str(int(section)).zfill(3)
            point_file = os.path.join(self.registration_output, f'{section}_points.txt')
            with open(point_file, 'w') as f:
                f.write(f'{len(points)}\n')
                for point in points:
                    x = point[0]
                    y = point[1]
                    f.write(f'{x} {y}')
                    f.write('\n')

<<<<<<< HEAD

    def update_within_stack_transformations(self):
        """Takes the existing transformations and aligned images and improves the transformations
        Elastix needs the points to be in files so we need to write the data from the DB to the filesystem.
        Each section will have it's own point file. We usually create 3 points per section, so there
        will be a point file containing 3 ponts for each section.
        """
        os.makedirs(self.registration_output, exist_ok=True)
        fiducials = self.sqlController.get_fiducials(self.animal, self.debug)
        nchanges = len(fiducials)
        if nchanges == 0:
            print('No fiducial points were found and so no changes have been made.')
            return nchanges

        for section, points in fiducials.items():
            section = str(int(section)).zfill(3)
            point_file = os.path.join(self.registration_output, f'{section}_points.txt')
            with open(point_file, 'w') as f:
                f.write(f'{len(points)}\n')
                for point in points:
                    x = point[0]
                    y = point[1]
                    f.write(f'{x} {y}')
                    f.write('\n')

        files = sorted(os.listdir(self.input))
        nfiles = len(files)
        print(f'Making {nchanges} changes from {nfiles} images from {os.path.basename(os.path.normpath(self.input))}')
        aligned_sum = 0
        realigned_sum = 0
        for i in range(1, nfiles):
            fixed_index = os.path.splitext(files[i - 1])[0]
            moving_index = os.path.splitext(files[i])[0]
            rotation, xshift, yshift, metric = self.align_images_elastix(fixed_index, moving_index, use_points=True)
            self.sqlController.check_elastix_row(self.animal, moving_index)
            transformation = self.sqlController.get_elastix_row(self.animal, moving_index)

            if rotation != 0 and xshift != 0 and yshift != 0:
                aligned_sum += abs(transformation.rotation) + abs(transformation.xshift) + abs(transformation.yshift)
                realigned_sum += abs(rotation) + abs(xshift) + abs(yshift)
                print(f'\tUpdating {moving_index} with rotation={rotation}, xshift={xshift}, yshift={yshift}, metric={metric}')
                updates = dict(rotation=rotation, xshift=xshift, yshift=yshift, metric=metric)
                self.sqlController.update_elastix_row(self.animal, moving_index, updates)

        sum_changes = abs(aligned_sum - realigned_sum)
        if math.isclose(sum_changes, 0, abs_tol=0.01):
            print('Changes have already been made to the alignment, so there is no need to rerurn the alignment and neuroglancer tasks.')
            nchanges = 0
        return nchanges

    def align_images_elastix(self, fixed_index: str, moving_index: str, iteration: int) -> tuple[float, float, float, float]:
=======

    def align_images_elastix(self, fixed_index: str, moving_index: str) -> tuple[float, float, float, float]:
>>>>>>> cd7af920
        """
        Aligns two images using the Elastix registration algorithm with GPU acceleration.
        expected to replace 'align_elastix' (TESTING)

        Args:
            fixed_index (str due to filename extraction): The index of the fixed image.
            moving_index (str due to filename extraction): The index of the moving image.
            iteration (int): if > 0, we are re-aligning

        Returns:
            tuple: A tuple containing the rotation angle (R), translation in the x-axis (x), translation in the y-axis (y),
            and the registration metric.

        Raises:
            AssertionError: If the number of fixed points does not match the number of moving points.
        """
        
        # Transfer images to GPU memory
        def to_gpu(image):
            self.fileLogger.logevent(f"ALIGNMENT USING GPU")
            array = sitk.GetArrayFromImage(image)
            gpu_array = cp.asarray(array)
            return sitk.GetImageFromArray(cp.asnumpy(gpu_array))

        elastixImageFilter = sitk.ElastixImageFilter()
        fixed_file = os.path.join(self.input, f"{fixed_index}.tif")
        fixed = sitk.ReadImage(fixed_file, self.pixelType)

        moving_file = os.path.join(self.input, f"{moving_index}.tif")
        moving = sitk.ReadImage(moving_file, self.pixelType)

        if torch.cuda.is_available():
            fixed = to_gpu(fixed)
            moving = to_gpu(moving)
            print(f'Using CUDA on GPU - SECTION:{fixed_index}')
        else:
            print(f'No GPU available, using CPU - SECTION:{fixed_index}')

        # Set the images in the filter
        elastixImageFilter.SetFixedImage(fixed)
        elastixImageFilter.SetMovingImage(moving)

        rigid_params = create_rigid_parameters(elastixImageFilter, debug=self.debug)
        elastixImageFilter.SetParameterMap(rigid_params)

<<<<<<< HEAD
        if iteration > 0:
=======
        if self.iteration == REALIGNED:
>>>>>>> cd7af920
            fixed_point_file = os.path.join(self.registration_output, f'{fixed_index}_points.txt')
            moving_point_file = os.path.join(self.registration_output, f'{moving_index}_points.txt')
            if os.path.exists(fixed_point_file) and os.path.exists(moving_point_file):
                print(f'Found fixed point file: {os.path.basename(os.path.normpath(fixed_point_file))}', end=" ")
                print(f'and moving point file: {os.path.basename(os.path.normpath(moving_point_file))}')
                with open(fixed_point_file, 'r') as fp:
                    fixed_count = len(fp.readlines())
                with open(moving_point_file, 'r') as fp:
                    moving_count = len(fp.readlines())
                assert fixed_count == moving_count, \
                        f'Error, the number of fixed points in {fixed_point_file} do not match {moving_point_file}'
<<<<<<< HEAD
        if iteration > 0 and os.path.exists(fixed_point_file) and os.path.exists(moving_point_file):        
=======
        if self.iteration == REALIGNED and os.path.exists(fixed_point_file) and os.path.exists(moving_point_file):        
>>>>>>> cd7af920
            elastixImageFilter.SetParameter("Registration", ["MultiMetricMultiResolutionRegistration"])
            elastixImageFilter.SetParameter("Metric",  ["AdvancedMattesMutualInformation", "CorrespondingPointsEuclideanDistanceMetric"])
            elastixImageFilter.SetParameter("Metric0Weight", ["0.25"]) # the weight of 1st metric for each resolution
            elastixImageFilter.SetParameter("Metric1Weight",  ["0.75"]) # the weight of 2nd metric
            elastixImageFilter.SetFixedPointSetFileName(fixed_point_file)
            elastixImageFilter.SetMovingPointSetFileName(moving_point_file)

        elastixImageFilter.SetLogToFile(True)
        
        #unclear if alignment benefits from scratch
        if self.use_scatch:
            scratch_tmp = get_scratch_dir()
            SCRATCH = os.path.join(scratch_tmp, 'pipeline', self.animal, 'align')
            logpath = os.path.join(SCRATCH, 'registration', 'iteration_logs')
        else:
            logpath = os.path.join(self.registration_output, 'registration', 'iteration_logs')

        os.makedirs(logpath, exist_ok=True)

        if self.debug:
            print(f'SCRATCH DIR={SCRATCH}')

        elastixImageFilter.SetOutputDirectory(logpath)        

        elastixImageFilter.LogToConsoleOff()
        if self.debug:
            elastixImageFilter.PrintParameterMap()
            sitk.ProcessObject.SetGlobalDefaultDebug(True)
        
        # Execute the registration on GPU
        elastixImageFilter.Execute()

        R, x, y = elastixImageFilter.GetTransformParameterMap()[0]["TransformParameters"]
        metric = self.get_metric(logpath)

        return float(R), float(x), float(y), float(metric)

    def align_elastix_with_affine(self, fixed_index, moving_index):
        elastixImageFilter = sitk.ElastixImageFilter()
        fixed_file = os.path.join(self.input, f"{fixed_index}.tif")
        fixed = sitk.ReadImage(fixed_file, self.pixelType)

        moving_file = os.path.join(self.input, f"{moving_index}.tif")
        moving = sitk.ReadImage(moving_file, self.pixelType)
        elastixImageFilter.SetFixedImage(fixed)
        elastixImageFilter.SetMovingImage(moving)

        defaultMap = elastixImageFilter.GetDefaultParameterMap("affine")
        elastixImageFilter.SetParameterMap(defaultMap)
        elastixImageFilter.LogToConsoleOff()
        elastixImageFilter.PrintParameterMap()
        elastixImageFilter.Execute()

        results = elastixImageFilter.GetTransformParameterMap()[0]["TransformParameters"]
        # rigid = ('0.00157607', '-0.370347', '-3.21588')
        # affine = ('1.01987', '-0.00160559', '-0.000230038', '1.02641', '-1.98157', '-1.88057')
        print(results)


    def create_affine_transformations(self):
        image_manager = ImageManager(self.input)
        # files = sorted(os.listdir(self.input))
        # nfiles = len(files)
        # midpoint = nfiles // 2
        transformation_to_previous_sec = {}
        # center = image_manager.center

        for i in tqdm(range(1, image_manager.len_files)):
            fixed_index = os.path.splitext(image_manager.files[i - 1])[0]
            moving_index = os.path.splitext(image_manager.files[i])[0]
            elastixImageFilter = sitk.ElastixImageFilter()
            fixed_file = os.path.join(self.input, f"{fixed_index}.tif")
            fixed = sitk.ReadImage(fixed_file, self.pixelType)            
            moving_file = os.path.join(self.input, f"{moving_index}.tif")
            moving = sitk.ReadImage(moving_file, self.pixelType)
            elastixImageFilter.SetFixedImage(fixed)
            elastixImageFilter.SetMovingImage(moving)

            affineParameterMap = elastixImageFilter.GetDefaultParameterMap("affine")
            affineParameterMap["UseDirectionCosines"] = ["true"]
            affineParameterMap["MaximumNumberOfIterations"] = ["250"] # 250 works ok
            affineParameterMap["MaximumNumberOfSamplingAttempts"] = ["10"]
            affineParameterMap["NumberOfResolutions"]= ["4"] # Takes lots of RAM
            affineParameterMap["WriteResultImage"] = ["false"]
            elastixImageFilter.SetParameterMap(affineParameterMap)
            elastixImageFilter.LogToConsoleOff()
            # elastixImageFilter.PrintParameterMap()
            elastixImageFilter.Execute()

            a11 , a12 , a21 , a22 , tx , ty = elastixImageFilter.GetTransformParameterMap()[0]["TransformParameters"]
            R = np.array([[a11, a12], [a21, a22]], dtype=np.float64)
            shift = image_manager.center + (float(tx), float(ty)) - np.dot(R, image_manager.center)
            A = np.vstack([np.column_stack([R, shift]), [0, 0, 1]]).astype(np.float64)
            transformation_to_previous_sec[i] = A

        for moving_index in tqdm(range(image_manager.len_files)):
            filename = str(moving_index).zfill(3) + ".tif"
            if moving_index == image_manager.midpoint:
                transformation = np.eye(3)
            elif moving_index < image_manager.midpoint:
                T_composed = np.eye(3)
                for i in range(image_manager.midpoint, moving_index, -1):
                    T_composed = np.dot(
                        np.linalg.inv(transformation_to_previous_sec[i]), T_composed
                    )
                transformation = T_composed
            else:
                T_composed = np.eye(3)
                for i in range(image_manager.midpoint + 1, moving_index + 1):
                    T_composed = np.dot(transformation_to_previous_sec[i], T_composed)
                transformation = T_composed

            # print(filename, transformation)
            infile = os.path.join(self.input, filename)
            outfile = os.path.join(self.output, filename)
            file_key = [infile, outfile, transformation]
            align_image_to_affine(file_key)
            #####self.transform_save_image(infile, outfile, transformation)

    def load_elastix_transformation(self, animal, moving_index, iteration):
        """loading the elastix transformation from the database

        :param animal: (str) Animal ID
        :param moving_index: (int) index of moving section

        :return array: 2*2 roatation matrix, float: x translation, float: y translation
        """
        elastixTransformation = self.sqlController.get_elastix_row(animal, moving_index, iteration)
        if elastixTransformation is None:
            print(f'No value for {animal} at moving index={moving_index}')
            return 0, 0, 0

        R = elastixTransformation.rotation
        xshift = elastixTransformation.xshift
        yshift = elastixTransformation.yshift
        return R, xshift, yshift

    def get_rotation_center(self):
        """return a rotation center for finding the parameters of a transformation from the transformation matrix
        use channel 1 thumbnail cropped images to find the center

        :return list: list of x and y for rotation center that set as the midpoint of the section that is in the middle of the stack
        """

        self.input = self.fileLocationManager.get_thumbnail_cropped()
        image_manager = ImageManager(self.input)
        return image_manager.center

    def transform_image(self, img, T):
        matrix = T[:2,:2]
        offset = T[:2,2]
        offset = np.flip(offset)
        img = affine_transform(img, matrix.T, offset)
        return img

    def transform_save_image(self, infile, outfile, T):
        matrix = T[:2,:2]
        offset = T[:2,2]
        offset = np.flip(offset)
        img = read_image(infile)
        img = affine_transform(img, matrix.T, offset)
        write_image(outfile, img)

    def get_transformations(self, iteration: int):
        """After the elastix job is done, this fetches the rotation, xshift and yshift from the DB
        
        :param iteration: (int) which iteration of the alignment are we working on
        :return: a dictionary of key=filename, value = coordinates
        """

<<<<<<< HEAD
        if self.debug:
            print("DEBUG: START ElastixManager::get_transformations")
            #print(f'elastix_manager::get_transformations #files={len(files)} in {self.input}')
            #print(f'#transformation_to_previous_sec={len(transformation_to_previous_sec)}')

        try:
            files = os.listdir(self.input)
        except OSError:
            print(f"Error: Could not find the input directory: {self.input}")
            return

=======
>>>>>>> cd7af920
        transformation_to_previous_sec = {}
        image_manager = ImageManager(self.fileLocationManager.get_thumbnail_cropped())
        center = image_manager.center
        midpoint = image_manager.midpoint 
<<<<<<< HEAD
        
        if self.downsample:
            for i in range(1, len(files)):
                rotation, xshift, yshift = self.load_elastix_transformation(self.animal, i, iteration)
                T = parameters_to_rigid_transform(rotation, xshift, yshift, center)
                transformation_to_previous_sec[i] = T
        else:
            for i in range(1, len(files)):
                rotation0, xshift0, yshift0 = self.load_elastix_transformation(self.animal, i, 0)
                rotation1, xshift1, yshift1 = self.load_elastix_transformation(self.animal, i, 1)
                rotation = rotation0 + rotation1
                xshift = xshift0 + xshift1
                yshift = yshift0 + yshift1
                T = parameters_to_rigid_transform(rotation, xshift, yshift, center)
                transformation_to_previous_sec[i] = T

        transformations = {}
        for moving_index in range(len(files)):
=======
        print(f'Using get_transformations iteration={self.iteration} {self.input}')
        print(f'Using center of {center} and midpoint of {midpoint}')
        len_files = len(image_manager.files)
        for i in range(1, len_files):
            rotation, xshift, yshift = self.load_elastix_transformation(self.animal, i, self.iteration)
            T = parameters_to_rigid_transform(rotation, xshift, yshift, center)
            transformation_to_previous_sec[i] = T

        transformations = {}

        for moving_index in range(len_files):
>>>>>>> cd7af920
            filename = str(moving_index).zfill(3) + ".tif"
            if moving_index == midpoint:
                transformations[filename] = np.eye(3)
            elif moving_index < midpoint:
                T_composed = np.eye(3)
                for i in range(midpoint, moving_index, -1):
                    T_composed = np.dot(
                        np.linalg.inv(transformation_to_previous_sec[i]), T_composed
                    )
                transformations[filename] = T_composed
            else:
                T_composed = np.eye(3)
                for i in range(midpoint + 1, moving_index + 1):
                    T_composed = np.dot(transformation_to_previous_sec[i], T_composed)
                transformations[filename] = T_composed

        return transformations


    def start_image_alignment(self, iteration: int):
        """align the full resolution tif images with the transformations provided.
           All the sections are aligned to the middle sections, the transformation
           of a given section to the middle section is the composite of the transformation
           from the given section through all the intermediate sections to the middle sections.

        :param transforms: (dict): dictionary of transformations that are index by the id of moving sections #THIS ARGUMENT NOT ACTUALLY PASSED TO METHOD
        """
<<<<<<< HEAD
        if self.debug:
            print("DEBUG: START ElastixManager::start_image_alignment")

        self.input, self.output = (self.fileLocationManager.get_alignment_directories(channel=self.channel, downsample=self.downsample, iteration=iteration))
        transformations = self.get_transformations(iteration)
=======
        transformations = self.get_transformations()
>>>>>>> cd7af920

        if not self.downsample:
            transformations = rescale_transformations(transformations)

        try:
            starting_files = os.listdir(self.input)
        except OSError:
            print(f"Error: Could not find the input directory: {self.input}")
            return
        
        print(f"Aligning images from {os.path.basename(self.input)} to {os.path.basename(self.output)}")

        if len(starting_files) != len(transformations):
            print("Error: The number of files in the input directory does not match the number of transformations")
            print(f"Alignment file count: {len(starting_files)} with {len(transformations)} transforms")
            print(f"Alignment input folder: {self.input}")
            print(f"Alignment output output: {self.output}")
            return
        
        self.align_images(transformations)


    def get_alignment_status(self):
        iteration = None
        aligned_directory = self.fileLocationManager.get_directory(channel=self.channel, downsample=self.downsample, inpath='aligned')
        realigned_directory = self.fileLocationManager.get_directory(channel=self.channel, downsample=self.downsample, inpath='realigned')
        aligned_files = os.listdir(aligned_directory)
        realigned_files = os.listdir(realigned_directory)
        aligned_count = self.sqlController.get_elastix_count(self.animal, iteration=ALIGNED) + 1
        realigned_count = self.sqlController.get_elastix_count(self.animal, iteration=REALIGNED) + 1
        if len(aligned_files) == aligned_count and len(aligned_files) > 0:
            iteration = ALIGNED
        if len(realigned_files) == realigned_count and len(realigned_files) > 0:
            iteration = REALIGNED
        return iteration 

    def align_section_masks(self, animal, transforms):
        """function that can be used to align the masks used for cleaning the image.  
        This not run as part of the pipeline, but is used to create the 3d shell 
        around a certain brain

        :param animal: (str) Animal ID
        :param transforms: (array): 3*3 transformation array
        """
        fileLocationManager = FileLocationManager(animal)
        self.input = fileLocationManager.rotated_and_padded_thumbnail_mask
        self.output = fileLocationManager.rotated_and_padded_and_aligned_thumbnail_mask
        self.align_images(transforms)

    def align_images(self, transforms):
        """function to align a set of images with a with the transformations between them given
        Note: image alignment is memory intensive (but all images are same size)
        6 factor of est. RAM per image for clean/transform needs firmed up but safe

        :param transforms (dict): dictionary of transformations indexed by id of moving sections
        """
        image_manager = ImageManager(self.input)        
        self.bgcolor = image_manager.get_bgcolor()
        print(f'align_images Using bgcolor={self.bgcolor}')

        os.makedirs(self.output, exist_ok=True)
        transforms = OrderedDict(sorted(transforms.items()))
        first_file_name = list(transforms.keys())[0]
        infile = os.path.join(self.input, first_file_name)
        file_keys = []
        for file, T in transforms.items():
            infile = os.path.join(self.input, file)
            outfile = os.path.join(self.output, file)
            if os.path.exists(outfile):
                continue
            file_keys.append([infile, outfile, T, self.bgcolor])

        workers = self.get_nworkers() // 2
        start_time = timer()
        if self.debug:
            print(f'def align_images has {len(file_keys)} file keys')
        self.run_commands_concurrently(align_image_to_affine, file_keys, workers)
        end_time = timer()
        total_elapsed_time = round((end_time - start_time), 2)
        print(f'took {total_elapsed_time} seconds.')


    def create_web_friendly_sections(self, iteration):
        """A function to create section PNG files for the database portal.
        """

        fileLocationManager = FileLocationManager(self.animal)
        self.input, _ = fileLocationManager.get_alignment_directories(channel=self.channel, downsample=self.downsample, iteration=iteration)
        self.output = fileLocationManager.section_web

        os.makedirs(self.output, exist_ok=True)
        files = sorted(os.listdir(self.input))
        file_keys = []
        for file in files:
            base, _ = os.path.splitext(file)
            png_file = base + ".png"
            outfile = os.path.join(self.output, png_file)
            if not os.path.exists(outfile):
                infile = os.path.join(self.input, file)    
                file_keys.append((infile, outfile))
        workers = self.get_nworkers()
        self.run_commands_concurrently(tif_to_png, file_keys, workers)


    @staticmethod
    def get_metric(logpath):
        metric_value = None
        filepath = os.path.join(logpath, 'IterationInfo.0.R4.txt')
        if os.path.exists(filepath):
            with open(filepath) as infile:
                last_line = infile.readlines()[-1]
                metric_value = last_line.split('\t')[1]
        if metric_value is None:
            metric_value = 0
        return metric_value

    @staticmethod
    def parameter_elastix_parameter_file_to_dict(filename):
        d = {}
        with open(filename, 'r') as f:
            for line in f.readlines():
                if line.startswith('('):
                    tokens = line[1:-2].split(' ')
                    key = tokens[0]
                    if len(tokens) > 2:
                        value = []
                        for v in tokens[1:]:
                            try:
                                value.append(float(v))
                            except ValueError:
                                value.append(v)
                    else:
                        v = tokens[1]
                        try:
                            value = (float(v))
                        except ValueError:
                            value = v
                    d[key] = value

            return d<|MERGE_RESOLUTION|>--- conflicted
+++ resolved
@@ -38,12 +38,8 @@
     All methods relate to aligning images in stack
     """
 
-<<<<<<< HEAD
-    def create_within_stack_transformations(self, iteration: int):
-=======
 
     def create_within_stack_transformations(self):
->>>>>>> cd7af920
         """Calculate and store the rigid transformation using elastix.  
         The transformations are calculated from the next image to the previous
         This is done in a simple loop with no workers. Usually takes
@@ -62,16 +58,9 @@
         for i in range(1, nfiles):
             fixed_index = os.path.splitext(files[i - 1])[0]
             moving_index = os.path.splitext(files[i])[0]
-<<<<<<< HEAD
-            if not self.sqlController.check_elastix_row(self.animal, moving_index, iteration):
-                rotation, xshift, yshift, metric = self.align_images_elastix(fixed_index, moving_index, iteration)
-                self.sqlController.add_elastix_row(self.animal, moving_index, rotation, xshift, yshift, metric, iteration)
-
-=======
             if not self.sqlController.check_elastix_row(self.animal, moving_index, self.iteration):
                 rotation, xshift, yshift, metric = self.align_images_elastix(fixed_index, moving_index)
                 self.sqlController.add_elastix_row(self.animal, moving_index, rotation, xshift, yshift, metric, self.iteration)
->>>>>>> cd7af920
 
     def create_fiducial_points(self):
         """ Yanks the fiducial points from the database and writes them to a file
@@ -97,62 +86,8 @@
                     f.write(f'{x} {y}')
                     f.write('\n')
 
-<<<<<<< HEAD
-
-    def update_within_stack_transformations(self):
-        """Takes the existing transformations and aligned images and improves the transformations
-        Elastix needs the points to be in files so we need to write the data from the DB to the filesystem.
-        Each section will have it's own point file. We usually create 3 points per section, so there
-        will be a point file containing 3 ponts for each section.
-        """
-        os.makedirs(self.registration_output, exist_ok=True)
-        fiducials = self.sqlController.get_fiducials(self.animal, self.debug)
-        nchanges = len(fiducials)
-        if nchanges == 0:
-            print('No fiducial points were found and so no changes have been made.')
-            return nchanges
-
-        for section, points in fiducials.items():
-            section = str(int(section)).zfill(3)
-            point_file = os.path.join(self.registration_output, f'{section}_points.txt')
-            with open(point_file, 'w') as f:
-                f.write(f'{len(points)}\n')
-                for point in points:
-                    x = point[0]
-                    y = point[1]
-                    f.write(f'{x} {y}')
-                    f.write('\n')
-
-        files = sorted(os.listdir(self.input))
-        nfiles = len(files)
-        print(f'Making {nchanges} changes from {nfiles} images from {os.path.basename(os.path.normpath(self.input))}')
-        aligned_sum = 0
-        realigned_sum = 0
-        for i in range(1, nfiles):
-            fixed_index = os.path.splitext(files[i - 1])[0]
-            moving_index = os.path.splitext(files[i])[0]
-            rotation, xshift, yshift, metric = self.align_images_elastix(fixed_index, moving_index, use_points=True)
-            self.sqlController.check_elastix_row(self.animal, moving_index)
-            transformation = self.sqlController.get_elastix_row(self.animal, moving_index)
-
-            if rotation != 0 and xshift != 0 and yshift != 0:
-                aligned_sum += abs(transformation.rotation) + abs(transformation.xshift) + abs(transformation.yshift)
-                realigned_sum += abs(rotation) + abs(xshift) + abs(yshift)
-                print(f'\tUpdating {moving_index} with rotation={rotation}, xshift={xshift}, yshift={yshift}, metric={metric}')
-                updates = dict(rotation=rotation, xshift=xshift, yshift=yshift, metric=metric)
-                self.sqlController.update_elastix_row(self.animal, moving_index, updates)
-
-        sum_changes = abs(aligned_sum - realigned_sum)
-        if math.isclose(sum_changes, 0, abs_tol=0.01):
-            print('Changes have already been made to the alignment, so there is no need to rerurn the alignment and neuroglancer tasks.')
-            nchanges = 0
-        return nchanges
-
-    def align_images_elastix(self, fixed_index: str, moving_index: str, iteration: int) -> tuple[float, float, float, float]:
-=======
 
     def align_images_elastix(self, fixed_index: str, moving_index: str) -> tuple[float, float, float, float]:
->>>>>>> cd7af920
         """
         Aligns two images using the Elastix registration algorithm with GPU acceleration.
         expected to replace 'align_elastix' (TESTING)
@@ -198,11 +133,7 @@
         rigid_params = create_rigid_parameters(elastixImageFilter, debug=self.debug)
         elastixImageFilter.SetParameterMap(rigid_params)
 
-<<<<<<< HEAD
-        if iteration > 0:
-=======
         if self.iteration == REALIGNED:
->>>>>>> cd7af920
             fixed_point_file = os.path.join(self.registration_output, f'{fixed_index}_points.txt')
             moving_point_file = os.path.join(self.registration_output, f'{moving_index}_points.txt')
             if os.path.exists(fixed_point_file) and os.path.exists(moving_point_file):
@@ -214,11 +145,7 @@
                     moving_count = len(fp.readlines())
                 assert fixed_count == moving_count, \
                         f'Error, the number of fixed points in {fixed_point_file} do not match {moving_point_file}'
-<<<<<<< HEAD
-        if iteration > 0 and os.path.exists(fixed_point_file) and os.path.exists(moving_point_file):        
-=======
         if self.iteration == REALIGNED and os.path.exists(fixed_point_file) and os.path.exists(moving_point_file):        
->>>>>>> cd7af920
             elastixImageFilter.SetParameter("Registration", ["MultiMetricMultiResolutionRegistration"])
             elastixImageFilter.SetParameter("Metric",  ["AdvancedMattesMutualInformation", "CorrespondingPointsEuclideanDistanceMetric"])
             elastixImageFilter.SetParameter("Metric0Weight", ["0.25"]) # the weight of 1st metric for each resolution
@@ -388,45 +315,13 @@
         :param iteration: (int) which iteration of the alignment are we working on
         :return: a dictionary of key=filename, value = coordinates
         """
-
-<<<<<<< HEAD
         if self.debug:
             print("DEBUG: START ElastixManager::get_transformations")
-            #print(f'elastix_manager::get_transformations #files={len(files)} in {self.input}')
-            #print(f'#transformation_to_previous_sec={len(transformation_to_previous_sec)}')
-
-        try:
-            files = os.listdir(self.input)
-        except OSError:
-            print(f"Error: Could not find the input directory: {self.input}")
-            return
-
-=======
->>>>>>> cd7af920
+
         transformation_to_previous_sec = {}
         image_manager = ImageManager(self.fileLocationManager.get_thumbnail_cropped())
         center = image_manager.center
         midpoint = image_manager.midpoint 
-<<<<<<< HEAD
-        
-        if self.downsample:
-            for i in range(1, len(files)):
-                rotation, xshift, yshift = self.load_elastix_transformation(self.animal, i, iteration)
-                T = parameters_to_rigid_transform(rotation, xshift, yshift, center)
-                transformation_to_previous_sec[i] = T
-        else:
-            for i in range(1, len(files)):
-                rotation0, xshift0, yshift0 = self.load_elastix_transformation(self.animal, i, 0)
-                rotation1, xshift1, yshift1 = self.load_elastix_transformation(self.animal, i, 1)
-                rotation = rotation0 + rotation1
-                xshift = xshift0 + xshift1
-                yshift = yshift0 + yshift1
-                T = parameters_to_rigid_transform(rotation, xshift, yshift, center)
-                transformation_to_previous_sec[i] = T
-
-        transformations = {}
-        for moving_index in range(len(files)):
-=======
         print(f'Using get_transformations iteration={self.iteration} {self.input}')
         print(f'Using center of {center} and midpoint of {midpoint}')
         len_files = len(image_manager.files)
@@ -438,7 +333,6 @@
         transformations = {}
 
         for moving_index in range(len_files):
->>>>>>> cd7af920
             filename = str(moving_index).zfill(3) + ".tif"
             if moving_index == midpoint:
                 transformations[filename] = np.eye(3)
@@ -458,7 +352,7 @@
         return transformations
 
 
-    def start_image_alignment(self, iteration: int):
+    def start_image_alignment(self):
         """align the full resolution tif images with the transformations provided.
            All the sections are aligned to the middle sections, the transformation
            of a given section to the middle section is the composite of the transformation
@@ -466,15 +360,10 @@
 
         :param transforms: (dict): dictionary of transformations that are index by the id of moving sections #THIS ARGUMENT NOT ACTUALLY PASSED TO METHOD
         """
-<<<<<<< HEAD
         if self.debug:
             print("DEBUG: START ElastixManager::start_image_alignment")
 
-        self.input, self.output = (self.fileLocationManager.get_alignment_directories(channel=self.channel, downsample=self.downsample, iteration=iteration))
-        transformations = self.get_transformations(iteration)
-=======
         transformations = self.get_transformations()
->>>>>>> cd7af920
 
         if not self.downsample:
             transformations = rescale_transformations(transformations)
