"""This module takes care of the section to section alignment. It imports
libraries that contain the code from the elastix command line tools:
https://elastix.lumc.nl/
The libraries are contained within the SimpleITK-SimpleElastix library
"""

import math
import os
import numpy as np
from collections import OrderedDict
from PIL import Image
from timeit import default_timer as timer

Image.MAX_IMAGE_PIXELS = None
import SimpleITK as sitk
from scipy.ndimage import affine_transform
from tqdm import tqdm
#GPU alt TESTING

import torch
if torch.cuda.is_available():
    import cupy as cp

<<<<<<< HEAD
from library.image_manipulation.filelocation_manager import FileLocationManager
from library.utilities.utilities_process import SCALING_FACTOR, read_image, test_dir, write_image, get_scratch_dir
from library.utilities.utilities_mask import equalized, normalize_image
=======
from library.image_manipulation.filelocation_manager import ALIGNED, REALIGNED, FileLocationManager
from library.utilities.utilities_process import read_image, test_dir, write_image
>>>>>>> 06873d24
from library.utilities.utilities_registration import (
    align_image_to_affine,
    create_rigid_parameters,
    parameters_to_rigid_transform,
    rescale_transformations,
    tif_to_png,
)
from library.image_manipulation.image_manager import ImageManager


# import torch.nn as nn
# import torch.nn.functional as F
# from torchvision import transforms
# from torch.optim.optimizer import Optimizer, required


class ElastixManager():
    """Class for generating, storing and applying transformations within 
    stack alignment [with the Elastix package]
    All methods relate to aligning images in stack
    """

        

    def create_within_stack_transformations(self):
        """Calculate and store the rigid transformation using elastix.  
        The transformations are calculated from the next image to the previous
        This is done in a simple loop with no workers. Usually takes
        up to an hour to run for a stack. It only needs to be run once for
        each brain. 
        If cuda and GPU is available, we will use it, otherwise don't. 
        Home computers may not have a GPU
        """
        if self.debug:
            print(f"DEBUG: START ElastixManager::create_within_stack_transformations with iteration={self.iteration}")

        files, nfiles = test_dir(self.animal, self.input, self.section_count, True, same_size=True)
        
        self.fileLogger.logevent(f"Input FOLDER (COUNT): {self.input} ({nfiles=})")
        
        for i in range(1, nfiles):
            fixed_index = os.path.splitext(files[i - 1])[0]
            moving_index = os.path.splitext(files[i])[0]
            if not self.sqlController.check_elastix_row(self.animal, moving_index, self.iteration):
                rotation, xshift, yshift, metric = self.align_images_elastix(fixed_index, moving_index)
                self.sqlController.add_elastix_row(self.animal, moving_index, rotation, xshift, yshift, metric, self.iteration)

    def create_fiducial_points(self):
        """ Yanks the fiducial points from the database and writes them to a file
        """

        self.registration_output = os.path.join(self.fileLocationManager.prep, 'registration')
        os.makedirs(self.registration_output, exist_ok=True)
        fiducials = self.sqlController.get_fiducials(self.animal)
        nchanges = len(fiducials)
        if nchanges == 0:
            print('No fiducial points were found and so no changes have been made.')
            return nchanges

        for section, points in fiducials.items():
            section = str(int(section)).zfill(3)
            point_file = os.path.join(self.registration_output, f'{section}_points.txt')
            with open(point_file, 'w') as f:
                f.write(f'{len(points)}\n')
                for point in points:
                    x = point[0]
                    y = point[1]
                    f.write(f'{x} {y}')
                    f.write('\n')


    def align_images_elastix(self, fixed_index: str, moving_index: str) -> tuple[float, float, float, float]:
        """
        Aligns two images using the Elastix registration algorithm with GPU acceleration.
        expected to replace 'align_elastix' (TESTING)

        Args:
            fixed_index (str due to filename extraction): The index of the fixed image.
            moving_index (str due to filename extraction): The index of the moving image.
            use_points (bool, optional): Whether to use corresponding points for registration. Defaults to False.

        Returns:
            tuple: A tuple containing the rotation angle (R), translation in the x-axis (x), translation in the y-axis (y),
            and the registration metric.

        Raises:
            AssertionError: If the number of fixed points does not match the number of moving points.
        """
        use_scatch = True #LOCAL STORAGE OF ELASTIX FILES :: TODO: CLEANUP AFTER USE
        
        # Transfer images to GPU memory
        def to_gpu(image):
            self.fileLogger.logevent(f"ALIGNMENT USING GPU")
            array = sitk.GetArrayFromImage(image)
            gpu_array = cp.asarray(array)
            return sitk.GetImageFromArray(cp.asnumpy(gpu_array))

        elastixImageFilter = sitk.ElastixImageFilter()
        fixed_file = os.path.join(self.input, f"{fixed_index}.tif")
        fixed = sitk.ReadImage(fixed_file, self.pixelType)

        moving_file = os.path.join(self.input, f"{moving_index}.tif")
        moving = sitk.ReadImage(moving_file, self.pixelType)

        if torch.cuda.is_available():
            fixed = to_gpu(fixed)
            moving = to_gpu(moving)
            print(f'Using CUDA on GPU - SECTION:{fixed_index}')
        else:
            print(f'No GPU available, using CPU - SECTION:{fixed_index}')

        # Set the images in the filter
        elastixImageFilter.SetFixedImage(fixed)
        elastixImageFilter.SetMovingImage(moving)

        rigid_params = create_rigid_parameters(elastixImageFilter, debug=self.debug)
        elastixImageFilter.SetParameterMap(rigid_params)

        if self.iteration == REALIGNED:
            fixed_point_file = os.path.join(self.registration_output, f'{fixed_index}_points.txt')
            moving_point_file = os.path.join(self.registration_output, f'{moving_index}_points.txt')
            if os.path.exists(fixed_point_file) and os.path.exists(moving_point_file):
                print(f'Found fixed point file: {os.path.basename(os.path.normpath(fixed_point_file))}', end=" ")
                print(f'and moving point file: {os.path.basename(os.path.normpath(moving_point_file))}')
                with open(fixed_point_file, 'r') as fp:
                    fixed_count = len(fp.readlines())
                with open(moving_point_file, 'r') as fp:
                    moving_count = len(fp.readlines())
                assert fixed_count == moving_count, \
                        f'Error, the number of fixed points in {fixed_point_file} do not match {moving_point_file}'
        if self.iteration == REALIGNED and os.path.exists(fixed_point_file) and os.path.exists(moving_point_file):        
            elastixImageFilter.SetParameter("Registration", ["MultiMetricMultiResolutionRegistration"])
            elastixImageFilter.SetParameter("Metric",  ["AdvancedMattesMutualInformation", "CorrespondingPointsEuclideanDistanceMetric"])
            elastixImageFilter.SetParameter("Metric0Weight", ["0.25"]) # the weight of 1st metric for each resolution
            elastixImageFilter.SetParameter("Metric1Weight",  ["0.75"]) # the weight of 2nd metric
            elastixImageFilter.SetFixedPointSetFileName(fixed_point_file)
            elastixImageFilter.SetMovingPointSetFileName(moving_point_file)

        elastixImageFilter.SetLogToFile(True)
        
        if use_scatch:
            scratch_tmp = get_scratch_dir()
            SCRATCH = os.path.join(scratch_tmp, 'pipeline', self.animal, 'align')
            logpath = os.path.join(SCRATCH, 'registration', 'iteration_logs')
        else:
            logpath = os.path.join(self.registration_output, 'registration', 'iteration_logs')

        os.makedirs(logpath, exist_ok=True)

        if self.debug:
            print(f'SCRATCH DIR={SCRATCH}')

        elastixImageFilter.SetOutputDirectory(logpath)        

        elastixImageFilter.LogToConsoleOff()
        if self.debug:
            elastixImageFilter.PrintParameterMap()
            sitk.ProcessObject.SetGlobalDefaultDebug(True)
        
        # Execute the registration on GPU
        elastixImageFilter.Execute()

        R, x, y = elastixImageFilter.GetTransformParameterMap()[0]["TransformParameters"]
        metric = self.get_metric(logpath)

        return float(R), float(x), float(y), float(metric)

    def align_elastix_with_affine(self, fixed_index, moving_index):
        elastixImageFilter = sitk.ElastixImageFilter()
        fixed_file = os.path.join(self.input, f"{fixed_index}.tif")
        fixed = sitk.ReadImage(fixed_file, self.pixelType)

        moving_file = os.path.join(self.input, f"{moving_index}.tif")
        moving = sitk.ReadImage(moving_file, self.pixelType)
        elastixImageFilter.SetFixedImage(fixed)
        elastixImageFilter.SetMovingImage(moving)

        defaultMap = elastixImageFilter.GetDefaultParameterMap("affine")
        elastixImageFilter.SetParameterMap(defaultMap)
        elastixImageFilter.LogToConsoleOff()
        elastixImageFilter.PrintParameterMap()
        elastixImageFilter.Execute()

        results = elastixImageFilter.GetTransformParameterMap()[0]["TransformParameters"]
        # rigid = ('0.00157607', '-0.370347', '-3.21588')
        # affine = ('1.01987', '-0.00160559', '-0.000230038', '1.02641', '-1.98157', '-1.88057')
        print(results)


    def create_affine_transformations(self):
        image_manager = ImageManager(self.input)
        # files = sorted(os.listdir(self.input))
        # nfiles = len(files)
        # midpoint = nfiles // 2
        transformation_to_previous_sec = {}
        # center = image_manager.center

        for i in tqdm(range(1, image_manager.len_files)):
            fixed_index = os.path.splitext(image_manager.files[i - 1])[0]
            moving_index = os.path.splitext(image_manager.files[i])[0]
            elastixImageFilter = sitk.ElastixImageFilter()
            fixed_file = os.path.join(self.input, f"{fixed_index}.tif")
            fixed = sitk.ReadImage(fixed_file, self.pixelType)            
            moving_file = os.path.join(self.input, f"{moving_index}.tif")
            moving = sitk.ReadImage(moving_file, self.pixelType)
            elastixImageFilter.SetFixedImage(fixed)
            elastixImageFilter.SetMovingImage(moving)

            affineParameterMap = elastixImageFilter.GetDefaultParameterMap("affine")
            affineParameterMap["UseDirectionCosines"] = ["true"]
            affineParameterMap["MaximumNumberOfIterations"] = ["250"] # 250 works ok
            affineParameterMap["MaximumNumberOfSamplingAttempts"] = ["10"]
            affineParameterMap["NumberOfResolutions"]= ["4"] # Takes lots of RAM
            affineParameterMap["WriteResultImage"] = ["false"]
            elastixImageFilter.SetParameterMap(affineParameterMap)
            elastixImageFilter.LogToConsoleOff()
            # elastixImageFilter.PrintParameterMap()
            elastixImageFilter.Execute()

            a11 , a12 , a21 , a22 , tx , ty = elastixImageFilter.GetTransformParameterMap()[0]["TransformParameters"]
            R = np.array([[a11, a12], [a21, a22]], dtype=np.float64)
            shift = image_manager.center + (float(tx), float(ty)) - np.dot(R, image_manager.center)
            A = np.vstack([np.column_stack([R, shift]), [0, 0, 1]]).astype(np.float64)
            transformation_to_previous_sec[i] = A

        for moving_index in tqdm(range(image_manager.len_files)):
            filename = str(moving_index).zfill(3) + ".tif"
            if moving_index == image_manager.midpoint:
                transformation = np.eye(3)
            elif moving_index < image_manager.midpoint:
                T_composed = np.eye(3)
                for i in range(image_manager.midpoint, moving_index, -1):
                    T_composed = np.dot(
                        np.linalg.inv(transformation_to_previous_sec[i]), T_composed
                    )
                transformation = T_composed
            else:
                T_composed = np.eye(3)
                for i in range(image_manager.midpoint + 1, moving_index + 1):
                    T_composed = np.dot(transformation_to_previous_sec[i], T_composed)
                transformation = T_composed

            # print(filename, transformation)
            infile = os.path.join(self.input, filename)
            outfile = os.path.join(self.output, filename)
            file_key = [infile, outfile, transformation]
            align_image_to_affine(file_key)
            #####self.transform_save_image(infile, outfile, transformation)

    def load_elastix_transformation(self, animal, moving_index, iteration):
        """loading the elastix transformation from the database

        :param animal: (str) Animal ID
        :param moving_index: (int) index of moving section

        :return array: 2*2 roatation matrix, float: x translation, float: y translation
        """
        elastixTransformation = self.sqlController.get_elastix_row(animal, moving_index, iteration)
        if elastixTransformation is None:
            print(f'No value for {animal} at moving index={moving_index}')
            return 0, 0, 0

        R = elastixTransformation.rotation
        xshift = elastixTransformation.xshift
        yshift = elastixTransformation.yshift
        return R, xshift, yshift

    def get_rotation_center(self):
        """return a rotation center for finding the parameters of a transformation from the transformation matrix
        use channel 1 thumbnail cropped images to find the center

        :return list: list of x and y for rotation center that set as the midpoint of the section that is in the middle of the stack
        """

        self.input = self.fileLocationManager.get_thumbnail_cropped()
        image_manager = ImageManager(self.input)
        return image_manager.center

    def transform_image(self, img, T):
        matrix = T[:2,:2]
        offset = T[:2,2]
        offset = np.flip(offset)
        img = affine_transform(img, matrix.T, offset)
        return img

    def transform_save_image(self, infile, outfile, T):
        matrix = T[:2,:2]
        offset = T[:2,2]
        offset = np.flip(offset)
        img = read_image(infile)
        img = affine_transform(img, matrix.T, offset)
        write_image(outfile, img)

    def get_transformations(self):
        """After the elastix job is done, this fetches the rotation, xshift and yshift from the DB
        
        :param animal: the animal
        :return: a dictionary of key=filename, value = coordinates
        """

        transformation_to_previous_sec = {}
        image_manager = ImageManager(self.fileLocationManager.get_thumbnail_cropped())
        center = image_manager.center
        midpoint = image_manager.midpoint 
        print(f'Using get_transformations iteration={self.iteration} {self.input}')
        print(f'Using center of {center} and midpoint of {midpoint}')
        len_files = len(image_manager.files)
        for i in range(1, len_files):
            rotation, xshift, yshift = self.load_elastix_transformation(self.animal, i, self.iteration)
            T = parameters_to_rigid_transform(rotation, xshift, yshift, center)
            transformation_to_previous_sec[i] = T

        transformations = {}

        for moving_index in range(len_files):
            filename = str(moving_index).zfill(3) + ".tif"
            if moving_index == midpoint:
                transformations[filename] = np.eye(3)
            elif moving_index < midpoint:
                T_composed = np.eye(3)
                for i in range(midpoint, moving_index, -1):
                    T_composed = np.dot(
                        np.linalg.inv(transformation_to_previous_sec[i]), T_composed
                    )
                transformations[filename] = T_composed
            else:
                T_composed = np.eye(3)
                for i in range(midpoint + 1, moving_index + 1):
                    T_composed = np.dot(transformation_to_previous_sec[i], T_composed)
                transformations[filename] = T_composed

        return transformations

    def start_image_alignment(self):
        """align the full resolution tif images with the transformations provided.
           All the sections are aligned to the middle sections, the transformation
           of a given section to the middle section is the composite of the transformation
           from the given section through all the intermediate sections to the middle sections.

        :param transforms: (dict): dictionary of transformations that are index by the id of moving sections
        """
        transformations = self.get_transformations()

        if not self.downsample:
            transformations = rescale_transformations(transformations)

        try:
            starting_files = os.listdir(self.input)
        except OSError:
            print(f"Error: Could not find the input directory: {self.input}")
            return
        
        print(f"Aligning images from {os.path.basename(self.input)} to {os.path.basename(self.output)}")

        if len(starting_files) != len(transformations) and False:
            print("Error: The number of files in the input directory does not match the number of transformations")
            print(f"Alignment file count: {len(starting_files)} with {len(transformations)} transforms")
            print(f"Alignment input folder: {self.input}")
            print(f"Alignment output output: {self.output}")
            return
        
        self.align_images(transformations)


    def get_alignment_status(self):
        iteration = None
        aligned_directory = self.fileLocationManager.get_directory(channel=self.channel, downsample=self.downsample, inpath='aligned')
        realigned_directory = self.fileLocationManager.get_directory(channel=self.channel, downsample=self.downsample, inpath='realigned')
        aligned_files = os.listdir(aligned_directory)
        realigned_files = os.listdir(realigned_directory)
        aligned_count = self.sqlController.get_elastix_count(self.animal, iteration=ALIGNED) + 1
        realigned_count = self.sqlController.get_elastix_count(self.animal, iteration=REALIGNED) + 1
        print(f'aligned_count={aligned_count} realigned_count={realigned_count}')
        print(f'aligned_files={len(aligned_files)} realigned_files={len(realigned_files)}')
        if len(aligned_files) == aligned_count and len(aligned_files) > 0:
            iteration = ALIGNED
        if len(realigned_files) == realigned_count and len(realigned_files) > 0:
            iteration = REALIGNED
        return iteration 

    def align_section_masks(self, animal, transforms):
        """function that can be used to align the masks used for cleaning the image.  
        This not run as part of the pipeline, but is used to create the 3d shell 
        around a certain brain

        :param animal: (str) Animal ID
        :param transforms: (array): 3*3 transformation array
        """
        fileLocationManager = FileLocationManager(animal)
        self.input = fileLocationManager.rotated_and_padded_thumbnail_mask
        self.output = fileLocationManager.rotated_and_padded_and_aligned_thumbnail_mask
        self.align_images(transforms)

    def align_images(self, transforms):
        """function to align a set of images with a with the transformations between them given
        Note: image alignment is memory intensive (but all images are same size)
        6 factor of est. RAM per image for clean/transform needs firmed up but safe

        :param transforms (dict): dictionary of transformations indexed by id of moving sections
        """
        image_manager = ImageManager(self.input)        
        self.bgcolor = image_manager.get_bgcolor()
        print(f'align_images Using bgcolor={self.bgcolor}')

        os.makedirs(self.output, exist_ok=True)
        transforms = OrderedDict(sorted(transforms.items()))
        first_file_name = list(transforms.keys())[0]
        infile = os.path.join(self.input, first_file_name)
        file_keys = []
        for file, T in transforms.items():
            infile = os.path.join(self.input, file)
            outfile = os.path.join(self.output, file)
            if os.path.exists(outfile):
                continue
            file_keys.append([infile, outfile, T, self.bgcolor])

        workers = self.get_nworkers() // 2
        start_time = timer()
        if self.debug:
            print(f'def align_images has {len(file_keys)} file keys')
        self.run_commands_concurrently(align_image_to_affine, file_keys, workers)
        end_time = timer()
        total_elapsed_time = round((end_time - start_time), 2)
        print(f'took {total_elapsed_time} seconds.')

    def create_web_friendly_sections(self):
        """A function to create section PNG files for the database portal.
        """

        fileLocationManager = FileLocationManager(self.animal)
        self.input, _ = fileLocationManager.get_alignment_directories(channel=self.channel, downsample=self.downsample, iteration=self.iteration)
        self.output = fileLocationManager.section_web

        os.makedirs(self.output, exist_ok=True)
        files = sorted(os.listdir(self.input))
        file_keys = []
        for file in files:
            base, _ = os.path.splitext(file)
            png_file = base + ".png"
            outfile = os.path.join(self.output, png_file)
            if not os.path.exists(outfile):
                infile = os.path.join(self.input, file)    
                file_keys.append((infile, outfile))
        workers = self.get_nworkers()
        self.run_commands_concurrently(tif_to_png, file_keys, workers)

    @staticmethod
    def get_metric(logpath):
        metric_value = None
        filepath = os.path.join(logpath, 'IterationInfo.0.R4.txt')
        if os.path.exists(filepath):
            with open(filepath) as infile:
                last_line = infile.readlines()[-1]
                metric_value = last_line.split('\t')[1]
        if metric_value is None:
            metric_value = 0
        return metric_value

    @staticmethod
    def parameter_elastix_parameter_file_to_dict(filename):
        d = {}
        with open(filename, 'r') as f:
            for line in f.readlines():
                if line.startswith('('):
                    tokens = line[1:-2].split(' ')
                    key = tokens[0]
                    if len(tokens) > 2:
                        value = []
                        for v in tokens[1:]:
                            try:
                                value.append(float(v))
                            except ValueError:
                                value.append(v)
                    else:
                        v = tokens[1]
                        try:
                            value = (float(v))
                        except ValueError:
                            value = v
                    d[key] = value

            return d<|MERGE_RESOLUTION|>--- conflicted
+++ resolved
@@ -21,14 +21,8 @@
 if torch.cuda.is_available():
     import cupy as cp
 
-<<<<<<< HEAD
-from library.image_manipulation.filelocation_manager import FileLocationManager
-from library.utilities.utilities_process import SCALING_FACTOR, read_image, test_dir, write_image, get_scratch_dir
-from library.utilities.utilities_mask import equalized, normalize_image
-=======
 from library.image_manipulation.filelocation_manager import ALIGNED, REALIGNED, FileLocationManager
-from library.utilities.utilities_process import read_image, test_dir, write_image
->>>>>>> 06873d24
+from library.utilities.utilities_process import get_scratch_dir, read_image, test_dir, write_image
 from library.utilities.utilities_registration import (
     align_image_to_affine,
     create_rigid_parameters,
@@ -51,7 +45,6 @@
     All methods relate to aligning images in stack
     """
 
-        
 
     def create_within_stack_transformations(self):
         """Calculate and store the rigid transformation using elastix.  
@@ -383,7 +376,7 @@
         
         print(f"Aligning images from {os.path.basename(self.input)} to {os.path.basename(self.output)}")
 
-        if len(starting_files) != len(transformations) and False:
+        if len(starting_files) != len(transformations):
             print("Error: The number of files in the input directory does not match the number of transformations")
             print(f"Alignment file count: {len(starting_files)} with {len(transformations)} transforms")
             print(f"Alignment input folder: {self.input}")
@@ -401,8 +394,6 @@
         realigned_files = os.listdir(realigned_directory)
         aligned_count = self.sqlController.get_elastix_count(self.animal, iteration=ALIGNED) + 1
         realigned_count = self.sqlController.get_elastix_count(self.animal, iteration=REALIGNED) + 1
-        print(f'aligned_count={aligned_count} realigned_count={realigned_count}')
-        print(f'aligned_files={len(aligned_files)} realigned_files={len(realigned_files)}')
         if len(aligned_files) == aligned_count and len(aligned_files) > 0:
             iteration = ALIGNED
         if len(realigned_files) == realigned_count and len(realigned_files) > 0:
