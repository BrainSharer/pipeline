"""This module is responsible for creating and applying the masks. The idea
and lots of the code were very heavily borrowed from this study:
https://www.cis.upenn.edu/~jshi/ped_html/
"""

import os
import numpy as np
from tqdm import tqdm
import torch
from PIL import Image
from skimage import color
Image.MAX_IMAGE_PIXELS = None
import cv2
import torchvision
from torchvision.models.detection.faster_rcnn import FastRCNNPredictor
from torchvision.models.detection.mask_rcnn import MaskRCNNPredictor

# TESTING
from torchvision.models.detection import MaskRCNN_ResNet50_FPN_Weights


from library.database_model.scan_run import BOTTOM_MASK
from library.utilities.utilities_mask import combine_dims, merge_mask
from library.utilities.utilities_process import read_image, test_dir, get_image_size, write_image

SMALL_CONTOUR_AREA = 200

class MaskManager:
    """Class containing all methods related to image masks
    This class is used to create masks for each tiff image (post-extraction from czi files), 
    apply user-modified masks

    Note: Uses pytorch for ML generation of masks
    """

    def apply_user_mask_edits(self):
        """Apply the edits made on the image masks to extract the tissue from the 
        surround debris to create the final masks used to clean the images.
        Input dir is the colored merged masks
        """
        
        self.input = self.fileLocationManager.get_thumbnail_colored(self.channel)
        self.output = self.fileLocationManager.get_thumbnail_masked(self.channel)
        
<<<<<<< HEAD
        files, cnt_files, max_width, max_height = test_dir(self.animal, self.input, self.section_count, True, same_size=False)
        os.makedirs(self.output, exist_ok=True)
        #files = sorted(os.listdir(self.input))
=======
        files, *_ = test_dir(self.animal, self.input, self.section_count, True, same_size=False)
        os.makedirs(self.output, exist_ok=True)
>>>>>>> e1021147
        self.fileLogger.logevent(f"Input FOLDER: {self.input}")
        self.fileLogger.logevent(f"FILE COUNT: {len(files)}")
        self.fileLogger.logevent(f"MASKS FOLDER: {self.output}")
        
        for file in files:
            filepath = os.path.join(self.input, file)
            maskpath = os.path.join(self.output, file)
            if os.path.exists(maskpath):
                continue
            mask = cv2.imread(filepath, cv2.IMREAD_UNCHANGED)
            if self.mask_image > 0:
                mask = mask[:, :, 2]
                mask[mask > 0] = 255
                mask = self.remove_small_contours(mask.astype(np.uint8))

            cv2.imwrite(maskpath, mask.astype(np.uint8))

        if self.mask_image == BOTTOM_MASK:
            for file in files:
                maskpath = os.path.join(self.output, file)
                maskfillpath = os.path.join(self.output, file)   
                mask = read_image(maskfillpath)
                white = np.where(mask==255)
                whiterows = white[0]
                #whitecols = white[1]
                firstrow = whiterows[0]
                lastrow = whiterows[-1]
                lastcol = max(white[1])
                mask[firstrow:lastrow, 0:lastcol] = 255
                write_image(maskfillpath, mask.astype(np.uint8))


    def get_model_instance_segmentationTESTING(self, num_classes):
        """This loads the mask model CNN

        :param num_classes: int showing how many classes, usually 2, brain tissue, not brain tissue
        """

        # load an instance segmentation model pre-trained pre-trained on COCO
        #model = torchvision.models.detection.maskrcnn_resnet50_fpn(weights="DEFAULT")

        # TESTING
        weights = MaskRCNN_ResNet50_FPN_Weights.DEFAULT
        modelpath = '/net/birdstore/Active_Atlas_Data/data_root/brains_info/masks/mask.model.pth'
        model_name='mask.model'
        #model_path = '~/.cache/torch/hub/checkpoints/deeplabv3_resnet101_coco-586e9e4e.pth'
        #model = deeplabv3_resnet101(pretrained=True)
        #model.eval()        
        #model = torch.hub.load(modelpath, 'custom', source='local', path = model_name, force_reload = True)        
        #model = torch.hub.load(modelpath, 'junk', weights=weights)        
        #model = maskrcnn_resnet50_fpn(weights=weights, progress=False)
        # original
        model = torchvision.models.detection.maskrcnn_resnet50_fpn(weights="DEFAULT")
        model.load_state_dict(torch.load(modelpath, map_location = 'cpu', weights_only=False))

        # get number of input features for the classifier
        in_features = model.roi_heads.box_predictor.cls_score.in_features
        # replace the pre-trained head with a new one
        model.roi_heads.box_predictor = FastRCNNPredictor(in_features, num_classes)
        # now get the number of input features for the mask classifier
        in_features_mask = model.roi_heads.mask_predictor.conv5_mask.in_channels
        hidden_layer = 256
        # and replace the mask predictor with a new one
        model.roi_heads.mask_predictor = MaskRCNNPredictor(
            in_features_mask, hidden_layer, num_classes
        )
        return model
    
    def get_model_instance_segmentation(self, num_classes):
        """This loads the mask model CNN

        :param num_classes: int showing how many classes, usually 2, brain tissue, not brain tissue
        """

        # load an instance segmentation model pre-trained pre-trained on COCO
        model = torchvision.models.detection.maskrcnn_resnet50_fpn(weights="DEFAULT")
        # get number of input features for the classifier
        in_features = model.roi_heads.box_predictor.cls_score.in_features
        # replace the pre-trained head with a new one
        model.roi_heads.box_predictor = FastRCNNPredictor(in_features, num_classes)
        # now get the number of input features for the mask classifier
        in_features_mask = model.roi_heads.mask_predictor.conv5_mask.in_channels
        hidden_layer = 256
        # and replace the mask predictor with a new one
        model.roi_heads.mask_predictor = MaskRCNNPredictor(
            in_features_mask, hidden_layer, num_classes
        )
        return model



    def create_mask(self):
        """Helper method to call either full resolition of downsampled.
        Create the images masks for extracting the tissue from the surrounding 
        debris using a CNN based machine learning algorithm.
        If the images are from the MDXXX brains, they are 3 dimenions so the masks
        need to be done differently
        """
        
        if self.downsample:
            self.create_downsampled_mask()
        else:
            self.create_full_resolution_mask()

    def load_machine_learning_model(self):
        """Load the CNN model used to generate image masks
        """
        
        modelpath = os.path.join("/net/birdstore/Active_Atlas_Data/data_root/brains_info/masks/mask.model.pth")
        self.loaded_model = self.get_model_instance_segmentation(num_classes=2)
        workers = 2
        batch_size = 4
        torch.multiprocessing.set_sharing_strategy('file_system')

        device = torch.device('cpu')
        print(f' using CPU with {workers} workers at a batch size of {batch_size}')

        if os.path.exists(modelpath):
            self.loaded_model.load_state_dict(torch.load(modelpath, map_location = device, weights_only=False))
        else:
            print("no model to load")
            return

    def create_full_resolution_mask(self):
        """Upsample the masks created for the downsampled images to the full resolution
        """
        
        self.input = self.fileLocationManager.get_full(self.channel)
        THUMBNAIL = self.fileLocationManager.get_thumbnail_masked(channel=self.channel) # usually channel=1, except for step 6
        self.output = self.fileLocationManager.get_full_masked(channel=self.channel) # usually channel=1, except for step 6
        self.fileLogger.logevent(f"Input FOLDER: {self.input}")
        files, nfiles, *_ = test_dir(self.animal, self.input, self.section_count, self.downsample, same_size=False)
        self.fileLogger.logevent(f"FILE COUNT: {nfiles}")
        self.fileLogger.logevent(f"Output FOLDER: {self.output}")
<<<<<<< HEAD
        files, cnt_files, max_width, max_height = test_dir(
            self.animal, self.input, self.section_count, self.downsample, same_size=False
        )
        os.makedirs(self.output, exist_ok=True)
        #files = sorted(os.listdir(self.input))
=======
        os.makedirs(self.output, exist_ok=True)
>>>>>>> e1021147
        file_keys = []
        for file in tqdm(files):
            infile = os.path.join(self.input, file)
            thumbfile = os.path.join(THUMBNAIL, file)
            outfile = os.path.join(self.output, file)
            if os.path.exists(outfile):
                continue
            try:
                width, height = get_image_size(infile)
            except:
                print(f"Could not open {infile}")
            size = int(width), int(height)
            file_keys.append([thumbfile, outfile, size])

        workers = self.get_nworkers()
        self.run_commands_concurrently(self.resize_tif, file_keys, workers)

    def create_contour_mask(self):
        """Create masks for the downsampled images using contours
        The input files are the files that have not been normalized
        The output files are the colored merged files. 
        """
        
        self.input = self.fileLocationManager.get_thumbnail(self.channel)
        self.output = self.fileLocationManager.get_thumbnail_masked(channel=1)
        os.makedirs(self.output, exist_ok=True)
        
<<<<<<< HEAD
        files, cnt_files, max_width, max_height = test_dir(self.animal, self.input, self.section_count, self.downsample, same_size=False)
        #files = os.listdir(self.input)
=======
        files, *_ = test_dir(self.animal, self.input, self.section_count, self.downsample, same_size=False)
>>>>>>> e1021147
        for file in files:
            infile = os.path.join(self.input, file)
            mask_dest_file = (os.path.splitext(file)[0] + ".tif")
            maskpath = os.path.join(self.output, mask_dest_file)

            if os.path.exists(maskpath):
                continue

            img = read_image(infile)
            new_img = color.rgb2gray(img)
            new_img *= 255 # or any coefficient
            new_img = new_img.astype(np.uint8)
            new_img[(new_img > 200)] = 0
            lowerbound = 0
            upperbound = 255
            #all pixels value above lowerbound will  be set to upperbound 
            _, thresh = cv2.threshold(new_img.copy(), lowerbound, upperbound, cv2.THRESH_BINARY_INV)
            kernel = cv2.getStructuringElement(cv2.MORPH_ELLIPSE,(20,20))
            thresh = cv2.morphologyEx(thresh,cv2.MORPH_OPEN,kernel)
            mask = cv2.bitwise_not(thresh)            
            cv2.imwrite(maskpath, mask.astype(np.uint8))

    def create_downsampled_mask(self):
        """Create masks for the downsampled images using a machine learning algorithm.
        The input files are the files that have been normalized.
        The output files are the colored merged files. 
        """
        
        if self.debug:
            print(f"DEBUG: MaskManager::create_downsampled_mask START")

        self.load_machine_learning_model()
        transform = torchvision.transforms.ToTensor()
        self.input = self.fileLocationManager.get_normalized(self.channel)
        self.output = self.fileLocationManager.get_thumbnail_colored(channel=self.channel) # usually channel=1, except for step 6
        self.fileLogger.logevent(f"Input FOLDER: {self.input}")
        
<<<<<<< HEAD
        files, cnt_files, max_width, max_height = test_dir(self.animal, self.input, self.section_count, self.downsample, same_size=False)
        os.makedirs(self.output, exist_ok=True)
        #files = os.listdir(self.input)
        self.fileLogger.logevent(f"FILE COUNT: {len(files)}")
=======
        files, nfiles, *_ = test_dir(self.animal, self.input, self.section_count, self.downsample, same_size=False)
        os.makedirs(self.output, exist_ok=True)
        self.fileLogger.logevent(f"FILE COUNT: {nfiles}")
>>>>>>> e1021147
        self.fileLogger.logevent(f"self.output FOLDER: {self.output}")
        ##### The threshold value is key to how much border is left around the brain
        ##### and also if it misses the brain stem end
        # 0.15 gives a big border
        # 0.20 gives a big border but captures the brain stem end
        # 0.40 still misses the brain stem end
        # 0.65 gives a big border
        # 0.85 gives a smaller border with jagged edges starting to appear
        # 0.95, smaller border, but still some jagged edges and misses the brain stem end
        threshold = 0.20
        for file in tqdm(files):
            filepath = os.path.join(self.input, file)
            mask_dest_file = (os.path.splitext(file)[0] + ".tif")
            maskpath = os.path.join(self.output, mask_dest_file)

            if os.path.exists(maskpath):
                continue

            img = Image.open(filepath)
            if self.mask_image > 0:
                torch_input = transform(img)
                torch_input = torch_input.unsqueeze(0)
                self.loaded_model.eval()
                with torch.no_grad():
                    pred = self.loaded_model(torch_input)

                masks = [(pred[0]["masks"] > threshold).squeeze().detach().cpu().numpy()]
                mask = masks[0]
                dims = mask.ndim
                if dims > 2:
                    mask = combine_dims(mask)
                raw_img = np.array(img)
                mask = mask.astype(np.uint8)
                mask[mask > 0] = 255
                merged_img = merge_mask(raw_img, mask)
                del mask
            else:
                img = np.array(img)
                merged_img = np.zeros(img.shape)
                merged_img = merged_img.astype(np.uint8)
                merged_img[merged_img == 0] = 255
            cv2.imwrite(maskpath, merged_img.astype(np.uint8))

    @staticmethod
    def resize_tif(file_key):
        """Function to upsample mask images

        :param file_key: tuple of inputs to the upsampling program including:
        
        - path to thumbnail file
        - The output directory of upsampled image
        - resulting size after upsampling
        """

        thumbfile, outpath, size = file_key
        try:
            im = Image.open(thumbfile)
            im = im.resize(size, Image.LANCZOS)
            im.save(outpath)
        except IOError:
            print("cannot resize", thumbfile)

    @staticmethod
    def remove_small_contours(raw_img, debug=False):
        """
        Removes small contours from the given image.
        This function processes the input image to find and remove contours with an area smaller than 200 pixels.
        Optionally, it can also annotate the image with contour areas and bounding rectangles for debugging purposes.
        Args:
            raw_img (numpy.ndarray): The input image in which contours are to be detected and removed.
            debug (bool, optional): If True, the function will annotate the image with contour areas and bounding rectangles. Defaults to False.
        Returns:
            numpy.ndarray: The processed image with small contours removed.
        """
        font = cv2.FONT_HERSHEY_PLAIN
        ret, thresh = cv2.threshold(raw_img, 200, 255, 0)
        contours, hierarchy = cv2.findContours(thresh, cv2.RETR_TREE, cv2.CHAIN_APPROX_SIMPLE)
        for contour in contours:
            x,y,w,h = cv2.boundingRect(contour)
            area = cv2.contourArea(contour)
            if area < SMALL_CONTOUR_AREA:
                cv2.fillPoly(raw_img, [contour], 0);
                color = 100
            else:
                color = 255

            if debug:
                cv2.putText(raw_img, str(area), (x,y), font, 1, color, 1, cv2.LINE_AA)                
                cv2.rectangle(raw_img, (x, y), (x+w, y+h), color, 1)

        return raw_img<|MERGE_RESOLUTION|>--- conflicted
+++ resolved
@@ -42,14 +42,8 @@
         self.input = self.fileLocationManager.get_thumbnail_colored(self.channel)
         self.output = self.fileLocationManager.get_thumbnail_masked(self.channel)
         
-<<<<<<< HEAD
-        files, cnt_files, max_width, max_height = test_dir(self.animal, self.input, self.section_count, True, same_size=False)
-        os.makedirs(self.output, exist_ok=True)
-        #files = sorted(os.listdir(self.input))
-=======
         files, *_ = test_dir(self.animal, self.input, self.section_count, True, same_size=False)
         os.makedirs(self.output, exist_ok=True)
->>>>>>> e1021147
         self.fileLogger.logevent(f"Input FOLDER: {self.input}")
         self.fileLogger.logevent(f"FILE COUNT: {len(files)}")
         self.fileLogger.logevent(f"MASKS FOLDER: {self.output}")
@@ -184,15 +178,7 @@
         files, nfiles, *_ = test_dir(self.animal, self.input, self.section_count, self.downsample, same_size=False)
         self.fileLogger.logevent(f"FILE COUNT: {nfiles}")
         self.fileLogger.logevent(f"Output FOLDER: {self.output}")
-<<<<<<< HEAD
-        files, cnt_files, max_width, max_height = test_dir(
-            self.animal, self.input, self.section_count, self.downsample, same_size=False
-        )
         os.makedirs(self.output, exist_ok=True)
-        #files = sorted(os.listdir(self.input))
-=======
-        os.makedirs(self.output, exist_ok=True)
->>>>>>> e1021147
         file_keys = []
         for file in tqdm(files):
             infile = os.path.join(self.input, file)
@@ -220,12 +206,7 @@
         self.output = self.fileLocationManager.get_thumbnail_masked(channel=1)
         os.makedirs(self.output, exist_ok=True)
         
-<<<<<<< HEAD
-        files, cnt_files, max_width, max_height = test_dir(self.animal, self.input, self.section_count, self.downsample, same_size=False)
-        #files = os.listdir(self.input)
-=======
         files, *_ = test_dir(self.animal, self.input, self.section_count, self.downsample, same_size=False)
->>>>>>> e1021147
         for file in files:
             infile = os.path.join(self.input, file)
             mask_dest_file = (os.path.splitext(file)[0] + ".tif")
@@ -263,16 +244,9 @@
         self.output = self.fileLocationManager.get_thumbnail_colored(channel=self.channel) # usually channel=1, except for step 6
         self.fileLogger.logevent(f"Input FOLDER: {self.input}")
         
-<<<<<<< HEAD
-        files, cnt_files, max_width, max_height = test_dir(self.animal, self.input, self.section_count, self.downsample, same_size=False)
-        os.makedirs(self.output, exist_ok=True)
-        #files = os.listdir(self.input)
-        self.fileLogger.logevent(f"FILE COUNT: {len(files)}")
-=======
         files, nfiles, *_ = test_dir(self.animal, self.input, self.section_count, self.downsample, same_size=False)
         os.makedirs(self.output, exist_ok=True)
         self.fileLogger.logevent(f"FILE COUNT: {nfiles}")
->>>>>>> e1021147
         self.fileLogger.logevent(f"self.output FOLDER: {self.output}")
         ##### The threshold value is key to how much border is left around the brain
         ##### and also if it misses the brain stem end
