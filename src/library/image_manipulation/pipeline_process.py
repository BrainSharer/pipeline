"""
This class is used to run the entire preprocessing pipeline - 
from CZI files to a pyramid of tiles that can be viewed in neuroglancer.

Args are animal, self.channel, and downsample. With animal being
the only required argument.
All imports are listed by the order in which they are used in the 
"""

import os, sys
import shutil
import SimpleITK as sitk
import psutil
from urllib.request import Request, urlopen
from urllib.error import HTTPError
from pathlib import Path
import uuid

from library.image_manipulation.elastix_manager import ElastixManager
from library.image_manipulation.file_logger import FileLogger
from library.image_manipulation.filelocation_manager import ALIGNED, ALIGNED_DIR, CLEANED_DIR, REALIGNED, REALIGNED_DIR, FileLocationManager
from library.image_manipulation.histogram_maker import HistogramMaker
from library.image_manipulation.image_cleaner import ImageCleaner
from library.image_manipulation.mask_manager import MaskManager
from library.image_manipulation.meta_manager import MetaUtilities
from library.image_manipulation.precomputed_manager import NgPrecomputedMaker
from library.image_manipulation.normalizer_manager import Normalizer
from library.image_manipulation.omezarr_manager import OmeZarrManager
from library.image_manipulation.parallel_manager import ParallelManager
from library.image_manipulation.prep_manager import PrepCreater
from library.controller.sql_controller import SqlController
from library.image_manipulation.tiff_extractor_manager import TiffExtractor
from library.utilities.utilities_mask import compare_directories
from library.utilities.utilities_process import get_hostname, SCALING_FACTOR, get_scratch_dir, use_scratch_dir
from library.database_model.scan_run import IMAGE_MASK
from library.cell_labeling.cell_ui import Cell_UI


try:
    from settings import data_path, host, schema
except ImportError:
    print('Missing settings using defaults')
    data_path = "/net/birdstore/Active_Atlas_Data/data_root"
    host = "db.dk.ucsd.edu"
    schema = "brainsharer"


class Pipeline(
    ElastixManager,
    HistogramMaker,
    ImageCleaner,
    MaskManager,
    MetaUtilities,
    NgPrecomputedMaker,
    Normalizer,
    OmeZarrManager,
    ParallelManager,
    PrepCreater,
    TiffExtractor,
    Cell_UI
):
    """
    This is the main class that handles the preprocessing pipeline responsible for converting Zeiss microscopy images (.czi) into neuroglancer
    viewable formats.  The Zeiss module can be swapped out to make the pipeline compatible with other microscopy setups
    """
    TASK_EXTRACT = "Extracting TIFFs and meta-data"
    TASK_MASK = "Creating masks"
    TASK_CLEAN = "Applying masks"
    TASK_HISTOGRAM =  "Making histogram"
    TASK_ALIGN = "Creating alignment process"
    TASK_REALIGN = "Creating alignment improvements"
    TASK_EXTRA_CHANNEL = "Creating separate channel"
    TASK_NEUROGLANCER = "Creating Neuroglancer data"
    TASK_CELL_LABELS = "Creating centroids for cells"
    TASK_OMEZARR = "Creating multiscaled ome zarr"
    TASK_NG_PREVIEW = "Creating neuroglancer preview"
    TASK_SHELL = "Creating 3D shell outline"

    def __init__(self, animal: str, channel: str ='C1', zarrlevel=0, downsample=False, scaling_factor=SCALING_FACTOR, task='status', arg_uuid: str = None, debug: bool = False):
        """Setting up the pipeline and the processing configurations

           The pipeline performst the following steps:
           1. extracting the images from the microscopy formats (eg czi) to tiff format
           2. Prepare thumbnails of images for quality control
           3. clean the images
           4. crop the images
           5. align the images
           6. convert to Seung lab neuroglancer cloudvolume format

           steps 3, 4, and 5 are first performed on downsampled images, and the image masks(for step 3) and the within stack alignments(for step 5) are
           upsampled for use in the full resolution images

        Args:
            animal (str): Animal Id
            self.channel (int, optional): self.channel number.  This tells the program which self.channel to work on and which self.channel to extract from the czis. Defaults to 1.
            downsample (bool, optional): Determine if we are working on the full resolution or downsampled version. Defaults to True.
            data_path (str, optional): path to where the images and intermediate steps are stored. Defaults to '/net/birdstore/Active_Atlas_Data/data_root'.
            debug (bool, optional): determine if we are in debug mode.  This is used for development purposes. Defaults to False. (forces processing on single core)
        """
        self.animal = animal
        self.task = task
        self.downsample = downsample
        self.debug = debug
        self.fileLocationManager = FileLocationManager(animal, data_path=data_path)
        self.sqlController = SqlController(animal)
        self.session = self.sqlController.session
        self.hostname = get_hostname()
        self.iteration = None
        self.mask_image = self.sqlController.scan_run.mask
        self.maskpath = self.fileLocationManager.get_thumbnail_masked(channel=1)
        self.multiple_slides = []
        self.channel = channel
        self.zarrlevel = zarrlevel
        self.scaling_factor = scaling_factor
        self.bgcolor = 0
        self.checksum = os.path.join(self.fileLocationManager.www, 'checksums')
        self.use_scratch = True # set to True to use scratch space (defined in - utilities.utilities_process::get_scratch_dir)
        self.available_memory = self.get_available_ram_gb() 
        self.section_count = self.get_section_count()

        self.fileLogger = FileLogger(self.fileLocationManager.get_logdir(), self.debug)
        os.environ["QT_QPA_PLATFORM"] = "offscreen"
        if not hasattr(self, 'SCRATCH'):
            self.SCRATCH = get_scratch_dir()
        if arg_uuid:
            self.set_id = arg_uuid #for debug of prev. uuid
        else:
            self.set_id = uuid.uuid4().hex

    @staticmethod
    def get_available_ram_gb():
        """
        Retrieves the available RAM in gigabytes using the psutil library.
        """
        virtual_memory = psutil.virtual_memory()
        available_ram_bytes = virtual_memory.available
        available_ram_gb = available_ram_bytes / (1024**3)  # Convert bytes to GB
        available_ram_gb = round(available_ram_gb,2)
        return available_ram_gb

    def report_status(self):
        print("RUNNING PREPROCESSING-PIPELINE WITH THE FOLLOWING SETTINGS:")
        print("\tprep_id:".ljust(20), f"{self.animal}".ljust(20))
        print("\tchannel:".ljust(20), f"{str(self.channel)}".ljust(20))
        print("\tdownsample:".ljust(20), f"{str(self.downsample)} @ {1/self.scaling_factor}".ljust(20))
        #print("\tscaling factor:".ljust(20), f"{str(self.scaling_factor)}".ljust(20))
        print("\tDB host:".ljust(20), f"{host}".ljust(20))
        print("\tprocess host:".ljust(20), f"{self.hostname}".ljust(20))
        print("\tschema:".ljust(20), f"{schema}".ljust(20))
        print("\tmask:".ljust(20), f"{IMAGE_MASK[self.mask_image]}".ljust(20))
        print("\tdebug:".ljust(20), f"{str(self.debug)}".ljust(20))
        print("\ttask:".ljust(20), f"{str(self.task)}".ljust(20))
        print("\tavailable RAM:".ljust(20), f"{str(self.available_memory)}GB".ljust(20))
        print()


    def get_section_count(self):
        """
        Retrieves the count of sections for the specified animal. If the section count
        from the database is zero, it calculates the count based on the number of 
        thumbnail files in the specified directory.
        I put this back in as test_dir requires it.
        :returns: int: The total count of sections.
        """
        section_count = self.sqlController.get_section_count(self.animal)
        if section_count  == 0 and os.path.exists(self.fileLocationManager.get_thumbnail()):
            section_count = len(os.listdir(self.fileLocationManager.get_thumbnail()))
        elif section_count == 0 and not os.path.exists(self.fileLocationManager.get_thumbnail()):
            section_count = self.sqlController.scan_run.number_of_slides
                                           
        return section_count


    def extract(self):
        """
        Extracts image data and related metadata from source files, processes them, and inserts into the DB.
        This method performs the following steps:
        1. If processing the first channel and downsampling is enabled:
            - Extracts slide metadata and inserts it into the database.
            - Generates a slide preview image.
            - Corrects for multiple entries if necessary.
        2. Extracts TIFF images from CZI files for the current channel.
        3. If there are multiple channels, iterates through each additional channel and extracts TIFF images.
        4. Checks for duplicate images.
        5. Reorders scenes as needed.
        6. If processing the first channel and downsampling is enabled:
            - Creates web-friendly images and preview images.
            - Generates checksums for the images.
            - Creates symbolic links to extracted thumbnail images if they do not already exist.
        Prints progress and completion messages throughout the process.
        """
        print(self.TASK_EXTRACT)
        if self.channel == 1 and self.downsample:
            self.extract_slide_meta_data_and_insert_to_database() #ALSO CREATES SLIDE PREVIEW IMAGE
            self.correct_multiples()
        if self.channel == 1:
            self.extract_tiffs_from_czi()
        # IF channel is greater than 1, we assume channel 1 has already been extracted and extract the remaining channels
        if self.channel > 1:
            channels = self.sqlController.scan_run.channels_per_scene
            for i in range(2, channels+1):
                self.channel = i
                self.extract_tiffs_from_czi()

        self.check_for_duplicates()
        
        self.reorder_scenes()
        if self.channel == 1 and self.downsample:
            self.create_web_friendly_image()
            self.create_previews()
            self.create_checksums()
            
            #ADD SYMLINKS TO EXTRACTED THUMBNAIL IMAGES if necessary
            if not self.url_exists(self.animal):
                target_path = str(self.fileLocationManager.www)
                link_path = str(Path('/', 'srv', self.animal))
                self.create_symbolic_link(target_path, link_path)

        print(f'Finished {self.TASK_EXTRACT}.')


    def mask(self):
        print(self.TASK_MASK)
        self.apply_QC() # symlinks from tif/thumbnail_original to CX/thumbnail or CX/full are created
            
        if self.channel == 1 and self.downsample:
            self.create_normalized_image()
            
        if self.channel == 1:
            self.create_mask()
        print(f'Finished {self.TASK_MASK}.')
        

    def clean(self):
        """I am taking out the set width and height as we might need to manually adjust this
        """
        print(self.TASK_CLEAN)
        
        self.check_ram()
        if self.channel == 1 and self.downsample:
            self.apply_user_mask_edits()
            self.set_max_width_and_height()
        
        self.create_cleaned_images()
        print(f'Finished {self.TASK_CLEAN}.')


    def histogram(self):
        print(self.TASK_HISTOGRAM)
        if self.downsample:
            self.make_histogram()
            self.make_combined_histogram()
            if self.channel == 1:
                self.create_web_friendly_sections()
        else:
            print(f'No histogram for full resolution images')
        print(f'Finished {self.TASK_HISTOGRAM}.')


    def affine_align(self):
        """Perform the section to section alignment (registration)
        This method needs work. It is not currently used.
        """
        self.input = self.fileLocationManager.get_directory(channel=self.channel, downsample=self.downsample, inpath=CLEANED_DIR)
        self.output = self.fileLocationManager.get_directory(channel=self.channel, downsample=self.downsample, inpath='affine')
        os.makedirs(self.output, exist_ok=True)
        self.create_affine_transformations()


    def align(self):
        """Perform the section to section alignment (registration)
        """

        print(self.TASK_ALIGN)
        self.pixelType = sitk.sitkFloat32
        self.iteration = ALIGNED
        self.input = self.fileLocationManager.get_directory(channel=self.channel, downsample=self.downsample, inpath=CLEANED_DIR)
        self.output = self.fileLocationManager.get_directory(channel=self.channel, downsample=self.downsample, inpath=ALIGNED_DIR)
        self.logpath = os.path.join(self.fileLocationManager.prep, 'registration', 'iteration_logs')
        os.makedirs(self.logpath, exist_ok=True)

        if self.channel == 1 and self.downsample:
            self.create_within_stack_transformations()

        self.start_image_alignment()
        
        print(f'Finished {self.TASK_ALIGN}.')


    def realign(self): 
        """Perform the improvement of the section to section alignment. It will use fiducial points to improve the already
        aligned image stack from thumnbail_aligned. This only needs to be run on downsampled channel 1 images. With the full
        resolution images, the transformations come from both iterations of the downsampled images and then scaled.
        While the transformations are only created on channel 1, the realignment needs to occur on all channels
        """        
        print(self.TASK_REALIGN)
        self.pixelType = sitk.sitkFloat32
        self.iteration = REALIGNED
        self.input = self.fileLocationManager.get_directory(channel=self.channel, downsample=self.downsample, inpath=CLEANED_DIR)
        if self.channel == 1 and self.downsample:
            self.output = self.fileLocationManager.get_directory(channel=self.channel, downsample=self.downsample, inpath=REALIGNED_DIR)
        else:
            self.output = self.fileLocationManager.get_directory(channel=self.channel, downsample=self.downsample, inpath=ALIGNED_DIR)
        self.logpath = os.path.join(self.fileLocationManager.prep, 'registration', 'iteration_logs')
        os.makedirs(self.logpath, exist_ok=True)

        if self.channel == 1 and self.downsample:
            print('Cleaning up realignment and creating fiducial points and within stack transformations')
            self.cleanup_fiducials()
            self.create_fiducial_points()
            self.create_within_stack_transformations()

        self.start_image_alignment()
        print(f'Finished {self.TASK_REALIGN}.')


    def neuroglancer(self):
        """This is the main method to run the entire neuroglancer process.
        We also define the input, output and progress directories.
        This method may be run from the command line as a task, or it may
        also be run from the align and realign methods
<<<<<<< HEAD
=======
        with DK37 on my laptop took 167.77 seconds.
        on ratto took 222.74 seconds.
>>>>>>> 0368b8bf
        """

        self.check_ram()
        self.iteration = self.get_alignment_status()
        if self.iteration is None:
            print('No alignment iterations found.  Please run the alignment steps first.')
            return
        
        print(self.TASK_NEUROGLANCER)
<<<<<<< HEAD

        self.input = self.fileLocationManager.get_directory(channel=self.channel, downsample=self.downsample, inpath=ALIGNED_DIR)
        self.input, _ = self.fileLocationManager.get_alignment_directories(channel=self.channel, downsample=self.downsample, iteration=self.iteration)  
        self.output = self.fileLocationManager.get_neuroglancer(self.downsample, self.channel, iteration=self.iteration)
        self.use_scratch = use_scratch_dir(self.input)

        #NEW WORKFLOW STORES ALL MIPS IN SAME DIRECTORY
        # self.rechunkme_path = self.fileLocationManager.get_neuroglancer_rechunkme(
        #     self.downsample, self.channel, iteration=self.iteration, use_scratch_dir=self.use_scratch, in_contents=self.input)
        
        if self.use_scratch:
            print('CHECKING IF SCRATCH SPACE HAS ENOUGH SPACE TO STORE TASK FILES...')
            SCRATCH = get_scratch_dir(self.input)
        else:
            SCRATCH = self.SCRATCH

        temp_output_path = Path(SCRATCH, 'pipeline_tmp', self.animal, 'C' + str(self.channel) + '_ng')
        self.progress_dir = self.fileLocationManager.get_neuroglancer_progress(self.downsample, self.channel, iteration=self.iteration)
        os.makedirs(self.progress_dir, exist_ok=True)

        print(f'INPUT: {self.input}')
        print(f'USING SCRATCH SPACE: {self.use_scratch}')
        print(f'TEMP DIR: {temp_output_path}')
        print(f'FINAL OUTPUT: {self.output}')
        print(f'Progress: {self.progress_dir}')
        # print(f'Rechunkme: {self.rechunkme_path}')
        
        # self.create_neuroglancer()
        # self.create_downsamples()

        #neuroglancer took 392.81 seconds. with DK37 with methods below on ratto
        # took 141 seconds on my laptop
        max_memory_gb = 500 #muralis testing
        self.create_precomputed(self.input, temp_output_path, self.output, self.progress_dir, max_memory_gb)
        # print(f'Make sure you delete {self.rechunkme_path}.')

        copy_with_rclone(temp_output_path, self.output)
        print(f'Finished {self.TASK_NEUROGLANCER}.')

=======
        
        self.input, _ = self.fileLocationManager.get_alignment_directories(channel=self.channel, downsample=self.downsample, iteration=self.iteration)         
        self.output = self.fileLocationManager.get_neuroglancer(self.downsample, self.channel, iteration=self.iteration)
        self.use_scratch = use_scratch_dir(self.input)
        self.rechunkme_path = self.fileLocationManager.get_neuroglancer_rechunkme(
            self.downsample, self.channel, iteration=self.iteration, use_scratch_dir=self.use_scratch)
        
        self.progress_dir = self.fileLocationManager.get_neuroglancer_progress(self.downsample, self.channel, iteration=self.iteration)
        os.makedirs(self.progress_dir, exist_ok=True)

        print(f'Input: {self.input}')
        print(f'Output: {self.output}')
        print(f'Progress: {self.progress_dir}')
        print(f'Rechunkme: {self.rechunkme_path}')
        
        self.create_neuroglancer()
        self.create_downsamples()
        print(f'Make sure you delete {self.rechunkme_path}.')
        print(f'Finished {self.TASK_NEUROGLANCER}.')


>>>>>>> 0368b8bf
    def omezarr(self):
        """Note for RGB ndim=3 images!!!!
        The omezarr proess here works but you will need to adjust neuroglancer when you load it:
        1. Open up the JSON data in neuroglancer (Edit JSON state icon top right). Add
        "crossSectionOrientation": [0, 0, 0, -1] to the JSON state. right above crossSectionScale.
        2. Adjust the dimensions so it is x,y,z,t, click 'Apply changes.
        3. The position will now be wrong, so adjust the x,y,z to mid positions in the x,y,z top left. 
        4. Set z to 0 and
        5. If the data is RGB, rename the c' channel to c^ :
        From the developer https://github.com/google/neuroglancer/issues/298
        To make a dimension available as a "channel" dimension to the shader, you need to rename the dimension to end with "^", e.g. "c^". 
        You can do that by double clicking the dimension name in the top bar, or using the "Transform" widget on the "Source" tab of the 
        layer. However, this is currently only supported if that dimension is not chunked, i.e. the chunk size must be 3 in your case.
        """
        print(self.TASK_OMEZARR)
        #self.check_ram()

        self.input, _ = self.fileLocationManager.get_alignment_directories(channel=self.channel, downsample=self.downsample) 
        self.scratch_space = os.path.join('/data', 'pipeline_tmp', self.animal, 'dask-scratch-space')
        if os.path.exists(self.scratch_space):
            shutil.rmtree(self.scratch_space)
        os.makedirs(self.scratch_space, exist_ok=True)
        print(f'Scratch space: {self.scratch_space}')
        self.create_omezarr()
        scratch_parent = os.path.dirname(self.scratch_space)
        if os.path.exists(scratch_parent) and os.path.isdir(scratch_parent):
            print(f'You should remove scratch space: {scratch_parent}')

        print(f'Finished {self.TASK_OMEZARR}.')


    def omezarr_info(self):
        self.get_omezarr_info()


    def omezarr2tif(self):
        self.write_sections_from_volume()


    def shell(self):
        print(self.TASK_SHELL, end=" ")
        self.create_shell()
        print(f'Finished {self.TASK_SHELL}.')


    def align_masks(self):
        print("Aligning masks")
        self.create_rotated_aligned_masks()
        print(f'Finished aligning masks.')


    def extra_channel(self):
        """This step is in case self.channel X differs from self.channel 1 and came from a different set of CZI files. 
        This step will do everything for the self.channel, so you don't need to run self.channel X for step 2, or 4. You do need
        to run step 0 and step 1.
        TODO fix for channel variable name
        """
        print(self.TASK_EXTRA_CHANNEL)
        if self.downsample:
            self.create_normalized_image()
            self.create_downsampled_mask()
            self.apply_user_mask_edits()
            self.create_cleaned_images_thumbnail(channel=self.channel)
            self.create_dir2dir_transformations()
        else:
            self.create_full_resolution_mask(channel=self.channel)
            self.create_cleaned_images_full_resolution(channel=self.channel)
            self.apply_full_transformations(channel=self.channel)
        print(f'Finished {self.TASK_EXTRA_CHANNEL}.')


    def check_status(self):
        prep = self.fileLocationManager.prep
        neuroglancer = self.fileLocationManager.neuroglancer_data
        print(f'Checking directory status in {prep}')
        section_count = self.section_count
        print(f'Section count from DB={section_count}')

        if self.downsample:
            directories = [
                "thumbnail_original",
                f"masks/C1/thumbnail_colored",
                f"masks/C1/thumbnail_masked",
                f"C{self.channel}/thumbnail",
                "C1/normalized",
                f"C{self.channel}/thumbnail_cleaned",
                f"C{self.channel}/thumbnail_aligned",
            ]
            ndirectory = f"C{self.channel}T"
        else:
            directories = [
                f"masks/C1/full_masked",
                f"C{self.channel}/full",
                f"C{self.channel}/full_cleaned",
                f"C{self.channel}/full_aligned",
            ]
            ndirectory = f"C{self.channel}"

        directories.append(self.fileLocationManager.get_czi() )

        for directory in directories:
            dir = os.path.join(prep, directory)
            if os.path.exists(dir):
                filecount = len(os.listdir(dir))
                print(f'Dir={directory} exists with {filecount} files.', end=' ')
                if 'czi' in directory:
                    print()
                else:
                    print(f'Sections count matches directory count: {section_count == filecount}')
            else:
                print(f'Non-existent dir={dir}')
        del dir, directory, directories
        dir = os.path.join(neuroglancer, ndirectory)
        display_directory = dir[57:]
        if os.path.exists(dir):
            print(f'Dir={display_directory} exists.')
        else:
            print(f'Non-existent dir={display_directory}')
        # compare masked dir to initial dir
        if self.downsample:
            mask_dir = self.fileLocationManager.get_thumbnail_masked(channel=1)
            orig_dir = self.fileLocationManager.get_thumbnail()
        else:
            mask_dir = self.fileLocationManager.get_full_masked(channel=1)
            orig_dir = self.fileLocationManager.get_full(channel=self.channel)

        if os.path.exists(mask_dir) and os.path.exists(orig_dir) \
            and len(os.listdir(mask_dir)) == len(os.listdir(orig_dir)) \
            and len(os.listdir(mask_dir)) > 0:
            print(f'Comparing {mask_dir[57:]} to {orig_dir[57:]}')
            compare_directories(orig_dir, mask_dir)
        # neuroglancer progress dir
        progress_dir = self.fileLocationManager.get_neuroglancer_progress(self.downsample, self.channel)
        histogram_dir = self.fileLocationManager.get_histogram(self.channel)
        for directory in [progress_dir, histogram_dir]:
            display_directory = directory[57:]
            if os.path.exists(directory):
                completed_files = len(os.listdir(directory))
                if completed_files == section_count:
                    print(f'Dir={display_directory} exists with {completed_files} files and matches section count={section_count}.')
                else:
                    print(f'Dir={display_directory} exists with {completed_files} files completed out of {section_count} total files.')
            else:
                print(f'Non-existent dir={display_directory}')
        url_status = self.check_url(self.animal)
        print(url_status)


    def ng_preview(self):
        '''
        USED TO GENERATE NG STATE WITH DEFAULT SETTINGS (AVAILABLE CHANNELS, ANNOTATIONS)
        As this is used to do QC on image stacks
        '''
        print(self.TASK_NG_PREVIEW)
        self.ng_prep() #will create precomputed format if not exist
        self.gen_ng_preview() #just create ng state
        print(f'Finished {self.TASK_NG_PREVIEW}.')
        

    def check_settings(self):
        """
        Make sure there is a ./src/settings.py file
        """

        error = ""

        if not os.path.exists("./src/settings.py"):
            error += "\nThere is no ./src/settings.py file!"

        if len(error) > 0:
            print(error)
            sys.exit()


    def check_ram(self):
        """
        I set an arbitrary limit of 50GB of RAM for the full resolution images
        """

        error = ""

        if not self.downsample and self.available_memory < 50:
            error += f'\nThere is not enough memory to run this process at full resolution with only: {self.available_memory}GB RAM'
            error += '\n(Available RAM is calculated by running "free -h" on the command line.)'
            error += '\nYou need to free up some RAM. From the terminal run as root (login as root first: sudo su -l) then run:'
            error += '\n\tsync;echo 3 > /proc/sys/vm/drop_caches'
            
        
        if len(error) > 0:
            print(error)

    @staticmethod
    def check_url(animal):
        status = ""
        url = f"https://imageserv.dk.ucsd.edu/data/{animal}/"
        url_response = Request(url)
        try:
            response = urlopen(url_response, timeout=10)
        except HTTPError as e:
            # do something
            status += f"Warning: {url} does not exist. HTTP error code = {e.code}\n"
            status += f"You need to create:\n ln -svi /net/birdstore/Active_Atlas_Data/data_root/pipeline_data/{animal}/www {animal}\n"
            status += "on the imageserv.dk.ucsd.edu server in the /srv directory."
        else:
            # do something
            status = f"Imageserver link exists for {animal}"

        return status
    
    @staticmethod
    def url_exists(animal):
        exists = True
        url = f"https://imageserv.dk.ucsd.edu/data/{animal}/"
        url_response = Request(url)
        try:
            response = urlopen(url_response, timeout=10)
        except HTTPError as e:
            # do something
            exists = False

        return exists<|MERGE_RESOLUTION|>--- conflicted
+++ resolved
@@ -106,7 +106,12 @@
         self.session = self.sqlController.session
         self.hostname = get_hostname()
         self.iteration = None
-        self.mask_image = self.sqlController.scan_run.mask
+        try:
+            self.mask_image = self.sqlController.scan_run.mask
+        except Exception as e:
+            print(f"Error occurred while fetching mask image: {e}")
+            print(f"Make sure there is a valid scan run for animal: {self.animal}")
+            exit(1)
         self.maskpath = self.fileLocationManager.get_thumbnail_masked(channel=1)
         self.multiple_slides = []
         self.channel = channel
@@ -319,11 +324,8 @@
         We also define the input, output and progress directories.
         This method may be run from the command line as a task, or it may
         also be run from the align and realign methods
-<<<<<<< HEAD
-=======
         with DK37 on my laptop took 167.77 seconds.
         on ratto took 222.74 seconds.
->>>>>>> 0368b8bf
         """
 
         self.check_ram()
@@ -333,47 +335,6 @@
             return
         
         print(self.TASK_NEUROGLANCER)
-<<<<<<< HEAD
-
-        self.input = self.fileLocationManager.get_directory(channel=self.channel, downsample=self.downsample, inpath=ALIGNED_DIR)
-        self.input, _ = self.fileLocationManager.get_alignment_directories(channel=self.channel, downsample=self.downsample, iteration=self.iteration)  
-        self.output = self.fileLocationManager.get_neuroglancer(self.downsample, self.channel, iteration=self.iteration)
-        self.use_scratch = use_scratch_dir(self.input)
-
-        #NEW WORKFLOW STORES ALL MIPS IN SAME DIRECTORY
-        # self.rechunkme_path = self.fileLocationManager.get_neuroglancer_rechunkme(
-        #     self.downsample, self.channel, iteration=self.iteration, use_scratch_dir=self.use_scratch, in_contents=self.input)
-        
-        if self.use_scratch:
-            print('CHECKING IF SCRATCH SPACE HAS ENOUGH SPACE TO STORE TASK FILES...')
-            SCRATCH = get_scratch_dir(self.input)
-        else:
-            SCRATCH = self.SCRATCH
-
-        temp_output_path = Path(SCRATCH, 'pipeline_tmp', self.animal, 'C' + str(self.channel) + '_ng')
-        self.progress_dir = self.fileLocationManager.get_neuroglancer_progress(self.downsample, self.channel, iteration=self.iteration)
-        os.makedirs(self.progress_dir, exist_ok=True)
-
-        print(f'INPUT: {self.input}')
-        print(f'USING SCRATCH SPACE: {self.use_scratch}')
-        print(f'TEMP DIR: {temp_output_path}')
-        print(f'FINAL OUTPUT: {self.output}')
-        print(f'Progress: {self.progress_dir}')
-        # print(f'Rechunkme: {self.rechunkme_path}')
-        
-        # self.create_neuroglancer()
-        # self.create_downsamples()
-
-        #neuroglancer took 392.81 seconds. with DK37 with methods below on ratto
-        # took 141 seconds on my laptop
-        max_memory_gb = 500 #muralis testing
-        self.create_precomputed(self.input, temp_output_path, self.output, self.progress_dir, max_memory_gb)
-        # print(f'Make sure you delete {self.rechunkme_path}.')
-
-        copy_with_rclone(temp_output_path, self.output)
-        print(f'Finished {self.TASK_NEUROGLANCER}.')
-
-=======
         
         self.input, _ = self.fileLocationManager.get_alignment_directories(channel=self.channel, downsample=self.downsample, iteration=self.iteration)         
         self.output = self.fileLocationManager.get_neuroglancer(self.downsample, self.channel, iteration=self.iteration)
@@ -395,7 +356,6 @@
         print(f'Finished {self.TASK_NEUROGLANCER}.')
 
 
->>>>>>> 0368b8bf
     def omezarr(self):
         """Note for RGB ndim=3 images!!!!
         The omezarr proess here works but you will need to adjust neuroglancer when you load it:
