--- conflicted
+++ resolved
@@ -12,6 +12,7 @@
 import sys
 from urllib.request import Request, urlopen
 from urllib.error import HTTPError
+import subprocess
 
 from library.image_manipulation.elastix_manager import ElastixManager
 from library.cell_labeling.cell_manager import CellMaker
@@ -305,11 +306,7 @@
 
         if self.channel == 1 and self.downsample:
             self.create_within_stack_transformations() #only applies to downsampled and channel 1 (run twice for each brain)
-<<<<<<< HEAD
-
-=======
-        
->>>>>>> cd7af920
+        
         self.start_image_alignment()
         
         print(f'Finished {self.TASK_REALIGN}.')
@@ -320,18 +317,15 @@
         This method may be run from the command line as a task, or it may
         also be run from the align and realign methods
 
-<<<<<<< HEAD
         #REWORK TO DEFINE: staging_output, final_output, rechunkme_path, progress_dir
         :param iteration: 0 for CROPPED (GENERATE INITIAL NG), 1 for ALIGNED, 2 for REALIGNED
         """
 
-=======
         self.iteration = self.get_alignment_status()
         if self.iteration is None:
             print('No alignment iterations found.  Please run the alignment steps first.')
             return
-        print()
->>>>>>> cd7af920
+        
         print(self.TASK_NEUROGLANCER)
 
         input_path, _ = self.fileLocationManager.get_alignment_directories(channel=self.channel, downsample=self.downsample, iteration=iteration)            
@@ -386,122 +380,6 @@
 
         print(f'Finished {self.TASK_NEUROGLANCER}.')
 
-<<<<<<< HEAD
-
-    def run_neuroglancerXXX(self): #DEPRECATED
-        """The input and output directories are set in either the self.neuroglancer method or
-        the self.realign method.  This method is used to run the neuroglancer process.
-        """
-
-        print(self.TASK_NEUROGLANCER)
-        self.create_neuroglancer()
-        self.create_downsamples()
-        print(f'Finished {self.TASK_NEUROGLANCER}.')
-
-
-
-    def neuroglancerXXX(self, generate_preview=True): #DEPRECATED
-        """This is a convenience method to run the entire neuroglancer process.
-        We also define the input, output and progress directories.
-
-        #CAN GENERATE C1T AND C1T_unaligned FOR PREVIEW
-        #pass through generate_preview=False on realign
-        """
-        ####################################################### TESTING
-        self.use_scatch = True # set to True to use scratch space, might speed up writing, but then you have to transfer to final location
-        #generate_preview = True # generate C1T_unaligned for preview
-        #######################################################
-
-        scratch_tmp = get_scratch_dir()        
-        
-        input_path = self.fileLocationManager.get_alignment_directories(channel=self.channel, downsample=self.downsample, iteration=self.iteration)
-        input_preview_path = self.fileLocationManager.get_alignment_directories(channel=self.channel, downsample=self.downsample, iteration=0)
-
-        final_output = self.fileLocationManager.get_neuroglancer(self.downsample, self.channel, rechunk=False)
-        if self.use_scatch:
-            #We can test for est. storage space needed for Ng creation (C1T_rechunk, C1T, C1T_unaligned, C1T_unaligned_rechunk)
-
-            SCRATCH = os.path.join(scratch_tmp, 'pipeline', self.animal, 'ng')
-            rechunkme_folder = os.path.basename(self.fileLocationManager.get_neuroglancer(self.downsample, self.channel, rechunk=True))
-            rechunkme_path = os.path.join(SCRATCH, rechunkme_folder)
-            output_folder = os.path.basename(self.fileLocationManager.get_neuroglancer(self.downsample, self.channel, rechunk=False))
-            staging_output = os.path.join(SCRATCH, output_folder)
-        else:
-            rechunkme_path = self.fileLocationManager.get_neuroglancer(self.downsample, self.channel, rechunk=True)
-            staging_output = final_output
-
-        progress_dir = self.fileLocationManager.get_neuroglancer_progress(
-            downsample=self.downsample,
-            channel=self.channel,
-            cropped=False,
-        )
-        if self.debug:
-            print(f'Input dir={input_path}')
-            print(f'Rechunkme dir={rechunkme_path}')
-            print(f'Progress dir={progress_dir}')
-            print(f'SCRATCH DIR={SCRATCH}')
-            print(f'STAGING OUTPUT DIR={staging_output}')
-            print(f'FINAL OUTPUT DIR={final_output}')
-
-        self.run_neuroglancer(input_path, rechunkme_path, staging_output, final_output, progress_dir, SCRATCH)
-
-        ####################################################### C1T_unaligned
-        # if self.channel == 1 and self.downsample and generate_preview:
-        #     progress_dir = os.path.basename(progress_dir) + "_unaligned"
-        #     rechunkme_path = rechunkme_path.replace("C1T_", "C1T_unaligned_")
-        #     staging_output = staging_output.replace("C1T", "C1T_unaligned")
-        #     final_output = final_output.replace("C1T", "C1T_unaligned")
-
-        #     if self.debug:
-        #         print('*'*50)
-        #         print(f'GENERATING C1T_unaligned')
-        #         print(f'Input dir={input_preview_path}')
-        #         print(f'Rechunkme dir={rechunkme_path}')
-        #         print(f'Progress dir={progress_dir}')
-        #         print(f'SCRATCH DIR={SCRATCH}')
-        #         print(f'STAGING OUTPUT DIR={staging_output}')
-        #         print(f'FINAL OUTPUT DIR={final_output}')
-
-        #     self.run_neuroglancer(input_preview_path, rechunkme_path, staging_output, final_output, progress_dir, SCRATCH)
-        ####################################################### C1T_unaligned
-
-
-    def run_neuroglancerXXX(self, input_path, rechunkme_path, staging_output, final_output, progress_dir, SCRATCH): #DEPRECATED
-        """The input and output directories are set in either the self.neuroglancer method or
-        the self.realign method.  This method is used to run the neuroglancer process.
-        """
-
-
-
-        print(self.TASK_NEUROGLANCER)
-
-        # self.create_neuroglancer() #CONSOLIDATED INTO create_neuroglancer_stack
-        # self.create_downsamples() #CONSOLIDATED INTO create_neuroglancer_stack
-
-        #CREATE ALIGNED STACK IN PRECOMPUTED FORMAT
-        self.create_neuroglancer_stack(input_path, rechunkme_path, staging_output, progress_dir, SCRATCH)
-
-        if os.path.exists(SCRATCH) and SCRATCH != staging_output and not os.path.exists(final_output):#MOVE TO FINAL OUTPUT (IF SCRATCH USED & NOT EXISTS)
-            print(f'Moving {staging_output} to {final_output}')
-            os.makedirs(final_output, exist_ok=True)
-            # Use rclone to move the directory
-            subprocess.run(["rclone", "move", staging_output, final_output], check=True)
-
-        #CLEAN UP staging_output
-        if os.path.exists(staging_output):
-            print(f'Removing {staging_output}')
-            delete_in_background(staging_output)
-        if os.path.exists(rechunkme_path):
-            print(f'Removing {rechunkme_path}')
-            delete_in_background(rechunkme_path)
-        progress_dir = os.path.dirname(progress_dir) #get 'progress' dir (1 level up)
-        if os.path.exists(progress_dir):
-            print(f'Removing {progress_dir}')
-            delete_in_background(progress_dir)
-
-        print(f'Finished {self.TASK_NEUROGLANCER}.')
-=======
->>>>>>> cd7af920
 
     def omezarr(self):
         print(self.TASK_OMEZARR)
