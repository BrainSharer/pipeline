--- conflicted
+++ resolved
@@ -109,14 +109,8 @@
 
         rotation = self.sqlController.scan_run.rotation
         flip = self.sqlController.scan_run.flip
-<<<<<<< HEAD
-        files, _, max_width, max_height = test_dir(self.animal, self.input, self.section_count, self.downsample, same_size=False)
-        
-=======
-        test_dir(self.animal, self.input, self.section_count, self.downsample, same_size=False)
         files, *_ = test_dir(self.animal, self.input, self.section_count, self.downsample, same_size=False)
 
->>>>>>> e1021147
         file_keys = []
         for file in files:
             infile = os.path.join(self.input, file)
@@ -221,12 +215,7 @@
             print(f'Error in setup parallel place images: width or height is 0. width={max_width} height={max_height}')
             sys.exit()
 
-<<<<<<< HEAD
-        files, cnt_files, max_width, max_height = test_dir(self.animal, self.input, self.section_count, self.downsample, same_size=False)
-        #files = sorted(os.listdir(self.input))
-=======
         files, _, max_width, max_height = test_dir(self.animal, self.input, self.section_count, self.downsample, same_size=False)
->>>>>>> e1021147
 
         file_keys = []
         for file in files:
