"""This module takes clear of cleaning up the junk from outside
the brain area by using masks.
"""
import os
import sys
from PIL import Image
Image.MAX_IMAGE_PIXELS = None

from library.image_manipulation.image_manager import ImageManager
from library.utilities.utilities_mask import clean_and_rotate_image, clean_rotate_and_place_image, get_image_box, place_image
from library.utilities.utilities_process import delete_in_background, SCALING_FACTOR, read_image, test_dir, get_scratch_dir

#FOR BACKGROUND WRITING IMAGE & SCRATCH
import shutil
import subprocess



class ImageCleaner:
    """Methods for cleaning images [and rotation, if necessary].  'Cleaning' means 
    applying user-verified masks (QC step) to
    downsampled or full-resolution images
    """


    def create_cleaned_images(self):
        """This method applies the image masks that has been edited by the user to 
        extract the tissue image from the surrounding
        debris
        1. Set up the mask, input and output directories
        2. clean images
        3. Crop images if mask is set to FULL_MASK
        4. Get biggest box size from all contours from all files and update DB with that info
        5. Place images in new cropped image size with correct background color
        """
        def get_directory_size(directory): #MOVE TO UTILITIES
            total_size = 0
            for dirpath, dirnames, filenames in os.walk(directory):
                for filename in filenames:
                    file_path = os.path.join(dirpath, filename)
                    if not os.path.islink(file_path):
                        total_size += os.path.getsize(file_path)
            return total_size

        def get_available_space(path): #MOVE TO UTILITIES
            total, used, free = shutil.disk_usage(path)
            return free

        #######################################################

        #CLEANUP NESTED IF STATEMENTS
        if self.downsample:
            self.input = self.fileLocationManager.get_thumbnail(self.channel)
<<<<<<< HEAD
            input_aggregate_size_in_bytes  = get_directory_size(self.input)
            final_output = self.fileLocationManager.get_thumbnail_cleaned(self.channel)
            staging_output = final_output
            if self.use_scratch:
                scratch_tmp = get_scratch_dir()
                available_space_in_bytes = get_available_space(scratch_tmp)
                if input_aggregate_size_in_bytes*3 < available_space_in_bytes: #THERE IS ENOUGH ROOM ON SCRATCH FOR CLEAN,PLACE IMAGES
                    SCRATCH = os.path.join(scratch_tmp, 'pipeline', self.animal, 'masking')
                    cleaned_folder_name = os.path.basename(final_output)
                    staging_output = os.path.join(SCRATCH, cleaned_folder_name)
                else:
                    self.use_scratch = False
            self.maskpath = self.fileLocationManager.get_thumbnail_masked(channel=1) # usually channel=1, except for step 6
=======
>>>>>>> cd7af920
        else:
            self.input = self.fileLocationManager.get_full(self.channel)
<<<<<<< HEAD
            input_aggregate_size_in_bytes  = get_directory_size(self.input)
            final_output = self.fileLocationManager.get_full_cleaned(self.channel)
            staging_output = final_output
            if self.use_scratch:
                scratch_tmp = get_scratch_dir()
                available_space_in_bytes = get_available_space(scratch_tmp)
                if input_aggregate_size_in_bytes*3 < available_space_in_bytes: #THERE IS ENOUGH ROOM ON SCRATCH FOR CLEAN,PLACE IMAGES
                    SCRATCH = os.path.join(scratch_tmp, 'pipeline', self.animal, 'masking')
                    cleaned_folder_name = os.path.basename(final_output)
                    staging_output = os.path.join(SCRATCH, cleaned_folder_name)
                else:
                    self.use_scratch = False
            self.maskpath = self.fileLocationManager.get_full_masked(channel=1) #usually channel=1, except for step 6
            self.cropped_output = self.fileLocationManager.get_full_cropped(self.channel)
=======
>>>>>>> cd7af920

        #######################################################
        # PARAMETER SUMMARY
        print('*'*50, '\n', 'PARAMETER SUMMARY')
        print(f'SRC IMG LOCATION: {self.input}')
        print(f'IMG MASK [INPUT] LOCATION: {self.maskpath}')
        print(f'FINAL OUTPUT DIR={final_output}')
        print(f'STAGING DIR={staging_output}')
        print(f'USING SCRATCH: {self.use_scratch}')
        print('*'*50, '\n')
        #######################################################
        
        try:
            starting_files = os.listdir(self.input)
        except OSError:
            print(f"Error: Could not find the input directory: {self.input}")
            return
        self.fileLogger.logevent(f"image_cleaner::create_cleaned_images Input FOLDER: {self.input} FILE COUNT: {len(starting_files)} MASK FOLDER: {self.maskpath}")

        os.makedirs(staging_output, exist_ok=True)
        image_manager = ImageManager(self.input)
        if self.mask_image > 0: 
            self.bgcolor = image_manager.get_bgcolor()
        else:
            self.bgcolor = 0
        self.setup_parallel_create_cleaned(staging_output, final_output)
        
        # Update the scan run with the cropped width and height. The images are also rotated and/or flipped at this point. 
        if self.mask_image > 0 and self.channel == 1 and self.downsample:
            self.set_crop_size()
            if self.debug:
                print(f'Updating scan run. and set bgcolor to {self.bgcolor}')

            self.setup_parallel_place_images(staging_output) #ONLY APPLIES PAST 1ST RUN
        

    def setup_parallel_create_cleaned(self, staging_output, final_output):
        """Do the image cleaning in parallel
        """

        rotation = self.sqlController.scan_run.rotation
        flip = self.sqlController.scan_run.flip
        max_width =self.sqlController.scan_run.width
        max_height = self.sqlController.scan_run.height
        test_dir(self.animal, self.input, self.section_count, self.downsample, same_size=False)
        files = sorted(os.listdir(self.input))
        
        file_keys = []
        for file in files:
            infile = os.path.join(self.input, file)
            outfile = os.path.join(staging_output, file)
            cropped_staging_output = os.path.join(self.cropped_output, file)
            cropped_final_output = os.path.dirname(cropped_staging_output)

            if self.use_scratch:
                cleaned_path = os.path.dirname(staging_output)
                dir_path = os.path.dirname(cropped_staging_output)
                cropped_folder_name = os.path.basename(dir_path)
                cropped_staging_output = os.path.join(cleaned_path, cropped_folder_name)

            if os.path.exists(outfile):
                continue
            maskfile = os.path.join(self.maskpath, file)

            file_keys.append(
                [
                    infile,
                    outfile,
                    maskfile,
                    rotation,
                    flip,
                    self.mask_image,
                    self.bgcolor,
                    self.channel,
                    self.debug,
                    max_width,
                    max_height,
                    cropped_staging_output
                ]
            )
        
        # Cleaning images takes up around 20-25GB per full resolution image
        # so we cut the workers in half here
        # The method below will clean and crop. It will also rotate and flip if necessary
        # It then writes the files to the clean dir. They are not padded at this point.
        workers = self.get_nworkers() // 2
        self.run_commands_concurrently(clean_and_rotate_image, file_keys, workers)

        if self.use_scratch:
            print(f'MOVE STAGING FILES [IN BACKGROUND] TO FINAL OUTPUT DIR (cleaned): {staging_output} -> {final_output}')
            print(f'MOVE STAGING FILES [IN BACKGROUND] TO FINAL OUTPUT DIR (cropped): {cropped_staging_output} -> {cropped_final_output}')

            if not os.path.exists(final_output):#MOVE 'cleaned' DIR TO FINAL OUTPUT (IF SCRATCH USED & NOT EXISTS)
                print(f'Moving {staging_output} to {final_output}')
                os.makedirs(final_output, exist_ok=True)
                # Use rclone to move the directory
                subprocess.run(["rclone", "move", staging_output, final_output], check=True)

            if not os.path.exists(cropped_final_output):#MOVE  'cropped' DIR TO FINAL OUTPUT (IF SCRATCH USED & NOT EXISTS)
                print(f'Moving {cropped_staging_output} to {cropped_final_output}')
                os.makedirs(cropped_final_output, exist_ok=True)
                # Use rclone to move the directory
                subprocess.run(["rclone", "move", cropped_staging_output, cropped_final_output], check=True)

            #CLEAN UP staging_output, cropped_staging_output
            if os.path.exists(staging_output):
                print(f'Removing {staging_output}')
                delete_in_background(staging_output)
            if os.path.exists(cropped_staging_output):
                print(f'Removing {cropped_staging_output}')
                delete_in_background(cropped_staging_output)
            
    
    def setup_parallel_place_images(self, staging_output):
        """Do the image placing in parallel. Cleaning and cropping has already taken place.
        We first need to get all the correct image sizes and then update the DB.
        """
        if self.downsample:
            #self.input = self.fileLocationManager.get_thumbnail_cleaned(self.channel)
            self.input = staging_output
            self.output = self.fileLocationManager.get_thumbnail_cropped(self.channel)
        else:
            #self.input = self.fileLocationManager.get_full_cleaned(self.channel)
            self.input = staging_output
            self.output = self.fileLocationManager.get_full_cropped(self.channel)

        os.makedirs(self.output, exist_ok=True)
        max_width = self.sqlController.scan_run.width
        max_height = self.sqlController.scan_run.height
        if self.downsample:
            max_width = int(max_width / SCALING_FACTOR)
            max_height = int(max_height / SCALING_FACTOR)

        if max_width == 0 or max_height == 0:
            print(f'Error in setup parallel place images: width or height is 0. width={max_width} height={max_height}')
            sys.exit()

        test_dir(self.animal, self.input, self.section_count, self.downsample, same_size=False)
        files = sorted(os.listdir(self.input))

        file_keys = []
        for file in files:
            outfile = os.path.join(self.output, file)
            if not os.path.exists(outfile):
                infile = os.path.join(self.input, file)
                file_keys.append((infile, outfile, max_width, max_height, self.bgcolor))

        if self.debug:
            print(f'len of file keys in place={len(file_keys)}')
        workers = self.get_nworkers() // 2
        self.run_commands_concurrently(place_image, tuple(file_keys), workers)

    def set_crop_size(self):
        self.maskpath = self.fileLocationManager.get_thumbnail_masked(channel=1) # usually channel=1, except for step 6
        maskfiles = sorted(os.listdir(self.maskpath))
        widths = []
        heights = []
        for maskfile in maskfiles:
            maskpath = os.path.join(self.maskpath, maskfile)
            mask = read_image(maskpath)
            x1, y1, x2, y2 = get_image_box(mask)
            width = x2 - x1
            height = y2 - y1
            widths.append(width)
            heights.append(height)
        max_width = max(widths)
        max_height = max(heights)
        if self.debug:
            print(f'Updating {self.animal} scan_run with width={max_width} height={max_height}')
        self.sqlController.update_width_height(self.sqlController.scan_run.id, max_width, max_height)

    def update_bg_color(self):
            """
            Updates the background color of the image.

            This method retrieves the background color of the image using the ImageManager class,
            and then updates the corresponding field in the scan run table using the SQLController class.

            Parameters:
                None

            Returns:
                None
            """
            self.maskpath = self.fileLocationManager.get_thumbnail_masked(channel=1)
            self.input = self.fileLocationManager.get_thumbnail_cleaned(self.channel)

            image_manager = ImageManager(self.input, self.maskpath)
            update_dict = {'bgcolor': image_manager.get_bgcolor() }
            self.sqlController.update_scan_run(self.sqlController.scan_run.id, update_dict)<|MERGE_RESOLUTION|>--- conflicted
+++ resolved
@@ -51,7 +51,6 @@
         #CLEANUP NESTED IF STATEMENTS
         if self.downsample:
             self.input = self.fileLocationManager.get_thumbnail(self.channel)
-<<<<<<< HEAD
             input_aggregate_size_in_bytes  = get_directory_size(self.input)
             final_output = self.fileLocationManager.get_thumbnail_cleaned(self.channel)
             staging_output = final_output
@@ -65,11 +64,8 @@
                 else:
                     self.use_scratch = False
             self.maskpath = self.fileLocationManager.get_thumbnail_masked(channel=1) # usually channel=1, except for step 6
-=======
->>>>>>> cd7af920
         else:
             self.input = self.fileLocationManager.get_full(self.channel)
-<<<<<<< HEAD
             input_aggregate_size_in_bytes  = get_directory_size(self.input)
             final_output = self.fileLocationManager.get_full_cleaned(self.channel)
             staging_output = final_output
@@ -84,8 +80,6 @@
                     self.use_scratch = False
             self.maskpath = self.fileLocationManager.get_full_masked(channel=1) #usually channel=1, except for step 6
             self.cropped_output = self.fileLocationManager.get_full_cropped(self.channel)
-=======
->>>>>>> cd7af920
 
         #######################################################
         # PARAMETER SUMMARY
