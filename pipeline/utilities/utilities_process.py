--- conflicted
+++ resolved
@@ -20,124 +20,21 @@
 Image.MAX_IMAGE_PIXELS = None
 
 
-def get_hostname() -> None:
-    '''
-    Returns hostname of server where code is processed
-
-    :return:
-    :rtype:
-    '''
+def get_hostname():
     hostname = socket.gethostname()
     hostname = hostname.split(".")[0]
     return hostname
 
 
-<<<<<<< HEAD
-def get_cpus() -> tuple[int, ...]:
-    '''Returns quantity of CPU cores of server where code will be processed
-
-    :return:
-    :rtype:
-    '''
-    nmax = 4
-    usecpus = (nmax, nmax)
-    cpus = {}
-    cpus["mothra"] = (1, 1)
-    cpus["muralis"] = (10, 20)
-    cpus["basalis"] = (4, 12)
-    cpus["ratto"] = (4, 8)
-    hostname = get_hostname()
-    if hostname in cpus.keys():
-        usecpus = cpus[hostname]
-    return usecpus
-
-
-def get_image_size(filepath: str) -> tuple[int, ...]:
-    '''Returns width, height of single image
-
-    :param filepath:
-    :type filepath: str
-    :return:
-    :rtype:
-    '''
-=======
 def get_image_size(filepath):
->>>>>>> 55741c67
     result_parts = str(check_output(["identify", filepath]))
     results = result_parts.split()
     width, height = results[2].split("x")
     return int(width), int(height)
 
 
-<<<<<<< HEAD
-def get_max_imagze_size(folder_path: str):
-    '''
-    Returns max width, height of image stack
 
-    :param folder_path:
-    :type folder_path:
-    :return:
-    :rtype:
-    '''
-    size = []
-    for file in os.listdir(folder_path):
-        filepath = folder_path + "/" + file
-        width, height = get_image_size(filepath)
-        size.append([int(width), int(height)])
-    return np.array(size).max(axis=0)
-
-
-def workershell(cmd) -> None:
-    """
-    Set up an shell command. That is what the shell true is for.
-
-    Args:
-        cmd:  a command line program with arguments in a list
-    """
-    stderr_template = os.path.join(os.getcwd(), "workershell.err.log")
-    stdout_template = os.path.join(os.getcwd(), "workershell.log")
-    stdout_f = open(stdout_template, "w")
-    stderr_f = open(stderr_template, "w")
-    proc = Popen(cmd, shell=True, stderr=stderr_f, stdout=stdout_f)
-    proc.wait()
-
-
-def workernoshell(cmd) -> None:
-    """
-    Set up an shell command. That is what the shell true is for.
-
-    Args:
-        cmd:  a command line program with arguments in a list
-    """
-    stderr_template = os.path.join(os.getcwd(), "workernoshell.err.log")
-    stdout_template = os.path.join(os.getcwd(), "workernoshell.log")
-    stdout_f = open(stdout_template, "w")
-    stderr_f = open(stderr_template, "w")
-    my_env = os.environ.copy()
-    my_env["PATH"] = "/usr/sbin:/sbin:" + my_env["PATH"]
-    proc = Popen(cmd, shell=False, stderr=stderr_f, stdout=stdout_f, env=my_env)
-    proc.wait()
-
-=======
->>>>>>> 55741c67
-
-def test_dir(animal: str, directory, section_count, downsample: bool = True, same_size: bool = False) -> int:
-    '''
-    Verify image stack directory for section count and max width, height
-
-    :param animal:
-    :type animal: str
-    :param directory:
-    :type directory:
-    :param section_count:
-    :type section_count:
-    :param downsample:
-    :type downsample: bool
-    :param same_size:
-    :type same_size: bool
-    :return:
-    :rtype: int
-    '''
+def test_dir(animal, directory, section_count, downsample=True, same_size=False):
     error = ""
     # thumbnail resolution ntb is 10400 and min size of DK52 is 16074
     # thumbnail resolution thion is 14464 and min size for MD585 is 21954
@@ -195,196 +92,8 @@
     return len(files)
 
 
-<<<<<<< HEAD
-def make_tifs(animal: str, channel: int, workers: int = 10):
-    """This method will:
-        1. Fetch the sections from the database
-        2. Yank the tif out of the czi file according to the index and channel with the bioformats tool.
-        3. Then updates the database with updated meta information
-    
-    :param animal: the prep id of the animal
-    :param channel: the channel of the stack to process
-    :param compression: default is LZW compression
-    """
-
-    fileLocationManager = FileLocationManager(animal)
-    sqlController = SqlController(animal)
-    INPUT = fileLocationManager.czi
-    OUTPUT = fileLocationManager.tif
-    os.makedirs(OUTPUT, exist_ok=True)
-    sections = sqlController.get_distinct_section_filenames(animal, channel)
-    QC_IS_DONE_ON_SLIDES_IN_WEB_ADMIN = sqlController.get_progress_id(
-        downsample=1, channel=0, action="QC"
-    )
-    CZI_FILES_ARE_CONVERTED_INTO_NUMBERED_TIFS_FOR_CHANNEL_1 = (
-        sqlController.get_progress_id(downsample=0, channel=1, action="TIF")
-    )
-    sqlController.set_task(animal, QC_IS_DONE_ON_SLIDES_IN_WEB_ADMIN)
-    sqlController.set_task(
-        animal, CZI_FILES_ARE_CONVERTED_INTO_NUMBERED_TIFS_FOR_CHANNEL_1
-    )
-
-    commands = []
-    for section in sections:
-        input_path = os.path.join(INPUT, section.czi_file)
-        output_path = os.path.join(OUTPUT, section.file_name)
-        cmd = [
-            "/usr/local/share/bftools/bfconvert",
-            "-bigtiff",
-            "-separate",
-            "-series",
-            str(section.scene_index),
-            "-compression",
-            "LZW",
-            "-channel",
-            str(section.channel_index),
-            "-nooverwrite",
-            input_path,
-            output_path,
-        ]
-        if not os.path.exists(input_path):
-            continue
-
-        if os.path.exists(output_path):
-            continue
-
-        commands.append(cmd)
-    with Pool(workers) as p:
-        p.map(workernoshell, commands)
-
-
-def resize_and_save_tif(file_key):
-    """
-    This does not work. PIL just can't open large TIF files (18 Oct 2021)
-    DEPRECAED - 14-NOV-2022
-    """
-    filepath, png_path = file_key
-    image = io.imread(filepath)
-    image = Image.fromarray(image, "I;16L")
-    width, height = image.size
-    width = int(round(width * SCALING_FACTOR))
-    height = int(round(height * SCALING_FACTOR))
-    image.resize((width, height), Image.LANCZOS)
-    image.save(png_path, format="png")
-
-
-def make_scenes(animal: str) -> None:
-    '''
-    Used to create png files from downsampled images [for loading in QC web portal]
-
-    :param animal:
-    :type animal: str
-    :return:
-    :rtype:
-    '''
-    fileLocationManager = FileLocationManager(animal)
-    INPUT = fileLocationManager.tif
-    OUTPUT = os.path.join(fileLocationManager.thumbnail_web, "scene")
-    os.makedirs(OUTPUT, exist_ok=True)
-
-    file_keys = []
-    files = os.listdir(INPUT)
-    for file in files:
-        filepath = os.path.join(INPUT, file)
-        if not file.endswith("_C1.tif"):
-            continue
-        png = file.replace("tif", "png")
-        png_path = os.path.join(OUTPUT, png)
-        if os.path.exists(png_path):
-            continue
-        file_key = [
-            "convert",
-            filepath,
-            "-resize",
-            "3.125%",
-            "-depth",
-            "8",
-            "-normalize",
-            "-auto-level",
-            png_path,
-        ]
-        file_keys.append(file_key)
-
-    workers, _ = get_cpus()
-    with Pool(workers) as p:
-        p.map(workernoshell, file_keys)
-
-
-def make_tif(animal: str, tif_id, file_id, testing:bool = False):
-    '''
-    Create tiff files? Need verification
-
-    :param animal:
-    :type animal: str
-    :param tif_id:
-    :type tif_id:
-    :param file_id:
-    :type file_id:
-    :param testing:
-    :type testing: bool
-    :return:
-    :rtype:
-    '''
-    fileLocationManager = FileLocationManager(animal)
-    sqlController = SqlController(animal)
-    INPUT = fileLocationManager.czi
-    OUTPUT = fileLocationManager.tif
-    start = time.time()
-    tif = sqlController.get_tif(tif_id)
-    slide = sqlController.get_slide(tif.FK_slide_id)
-    czi_file = os.path.join(INPUT, slide.file_name)
-    section = sqlController.get_section(file_id)
-    tif_file = os.path.join(OUTPUT, section.file_name)
-    if not os.path.exists(czi_file) and not testing:
-        return 0
-    if os.path.exists(tif_file):
-        return 1
-
-    if testing:
-        command = ["touch", tif_file]
-    else:
-        command = [
-            "/usr/local/share/bftools/bfconvert",
-            "-bigtiff",
-            "-separate",
-            "-compression",
-            "LZW",
-            "-series",
-            str(tif.scene_index),
-            "-channel",
-            str(tif.channel - 1),
-            "-nooverwrite",
-            czi_file,
-            tif_file,
-        ]
-    run(command)
-
-    end = time.time()
-    if os.path.exists(tif_file):
-        tif.file_size = os.path.getsize(tif_file)
-
-    tif.processing_duration = end - start
-    sqlController.update_row(tif)
-
-    return 1
-
-=======
->>>>>>> 55741c67
 
 def convert(img, target_type_min, target_type_max, target_type):
-    '''Unknown - Needs more info [not sure what this converts]
-
-    :param img:
-    :type img:
-    :param target_type_min:
-    :type target_type_min:
-    :param target_type_max:
-    :type target_type_max:
-    :param target_type:
-    :type target_type:
-    :return:
-    :rtype:
-    '''
     imin = img.min()
     imax = img.max()
 
@@ -395,7 +104,7 @@
     return new_img
 
 
-def create_downsample(file_key: tuple[str, ...]):
+def create_downsample(file_key):
     """
     takes a big tif and scales it down to a manageable size.
     This method is used in PrepCreator
@@ -417,35 +126,9 @@
     return
 
 
-<<<<<<< HEAD
-def submit_proxy(function, semaphore, executor, *args, **kwargs):
-    '''
-    Used for parallel processing with queuing of jobs
-
-    Unclear if still used - needs vetification
-
-    :param function:
-    :type function:
-    :param semaphore:
-    :type semaphore:
-    :param executor:
-    :type executor:
-    :param args:
-    :type args:
-    :param kwargs:
-    :type kwargs:
-    :return:
-    :rtype:
-    '''
-    def task_complete_callback(future):
-        semaphore.release()
-
-    semaphore.acquire() # acquire the semaphore, blocks if occupied
-=======
 def write_image(file_path, data, message="Error"):
     """Writes an image to the filesystem
     """
->>>>>>> 55741c67
 
     try:
         cv2.imwrite(file_path, data)
@@ -455,13 +138,8 @@
         sys.exit()
 
 
-<<<<<<< HEAD
-def read_image(file_path: str):
-    """Reads a image from the filesystem with exceptins
-=======
 def read_image(file_path):
     """Reads a image from the filesystem with exceptions
->>>>>>> 55741c67
     """
 
     try:
@@ -472,8 +150,5 @@
     except:
         print(f"Exiting, cannot read {file_path}, unexpected error: {sys.exc_info()[0]}")
         sys.exit()
-<<<<<<< HEAD
-=======
 
->>>>>>> 55741c67
     return img