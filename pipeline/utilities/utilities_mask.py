--- conflicted
+++ resolved
@@ -2,22 +2,17 @@
 import cv2
 import numpy as np
 import os
-<<<<<<< HEAD
-from utilities.utilities_process import read_image
-=======
 
 from utilities.utilities_process import read_image, write_image
->>>>>>> 55741c67
-
-
-def rotate_image(img, file: str, rotation: int):
-    '''Rotate the image by the number of rotation
-
+
+def rotate_image(img, file, rotation):
+    """
+    Rotate the image by the number of rotation
     :param img: image to work on
     :param file: file name and path
     :param rotation: number of rotations, 1 = 90degrees clockwise
     :return: rotated image
-    '''
+    """
     try:
         img = np.rot90(img, rotation, axes=(1,0))
     except:
@@ -25,10 +20,9 @@
     return img
 
 
-def place_image(img, file: str, max_width, max_height, bgcolor=None):
+def place_image(img, file, max_width, max_height, bgcolor=None):
     """
     Places the image in a padded one size container with the correct background
-
     :param img: image we are working on.
     :param file: file name and path location
     :param max_width: width to pad
@@ -66,11 +60,9 @@
     del img
     return new_img.astype(dt)
 
-
 def pad_image(img, file, max_width, max_height, bgcolor=None):
     """
-    pad image [prior to placing in container]
-
+    Places the image in a padded one size container with the correct background
     :param img: image we are working on.
     :param file: file name and path location
     :param max_width: width to pad
@@ -122,7 +114,6 @@
     One of the reasons this takes so much RAM is a large float64 array is being
     multiplied by another large array. That is WHERE all the RAM is going!!!!!
     The scale is hardcoded to 45000 which was a good value from Yoav
-
     :param img: image we are working on.
     :param mask: binary mask file
     :param epsilon:
@@ -145,13 +136,11 @@
     del mask
     return scaled
 
-
 def equalized(fixed):
     """
     Takes an image that has already been scaled and uses opencv adaptive histogram
     equalization. This cases uses 10 as the clip limit and splits the image into 8 rows
     and 8 columns
-
     :param fixed: image we are working on
     :return: a better looking image
     """
@@ -159,34 +148,14 @@
     fixed = clahe.apply(fixed)
     return fixed
 
-
 def merge_mask(image, mask):
-    '''Merge image with mask [so user can edit]
-
-    stack 3 channels on single image (black background, image, then mask)
-
-    :param image:
-    :type image:
-    :param mask:
-    :type mask:
-    :return:
-    :rtype:
-    '''
     b = mask
     g = image
     r = np.zeros_like(image).astype(np.uint8)
     merged = np.stack([r, g, b], axis=2)
     return merged
 
-
 def combine_dims(a):
-    '''Unknown - combine dimensions of?
-
-    :param a:
-    :type a:
-    :return:
-    :rtype:
-    '''
     if a.shape[0] > 0:
         a1 = a[0,:,:]
         a2 = a[1,:,:]
@@ -196,11 +165,10 @@
     return a3
 
 
-def clean_and_rotate_image(file_key: tuple[str, ...]):
+def clean_and_rotate_image(file_key):
     """The main function that uses the User edited mask to crop out the tissue from surrounding debre. and rotates the image to
            a usual orientation (where the olfactory bulb is facing left and the cerebellum is facing right.
            The hippocampus is facing up and the brainstem is facing down)
-
     file_keys is a tuple of the following:
     
         :param infile: file path of image to read
@@ -250,16 +218,6 @@
 
 
 def crop_image(cleaned, mask):
-    '''
-    Crop image to remove parts of image not in mask
-
-    :param cleaned:
-    :type cleaned:
-    :param mask:
-    :type mask:
-    :return:
-    :rtype:
-    '''
     BUFFER = 2
     mask = np.array(mask)
     mask[mask > 0] = 255
@@ -288,18 +246,6 @@
 
 
 def apply_mask(img, mask, infile):
-    '''
-    Apply image mask to org. image
-
-    :param img:
-    :type img:
-    :param mask:
-    :type mask:
-    :param infile:
-    :type infile:
-    :return:
-    :rtype:
-    '''
     try:
         cleaned = cv2.bitwise_and(img, img, mask=mask)
     except:
@@ -311,45 +257,3 @@
         raise
     return cleaned
 
-<<<<<<< HEAD
-
-def process_image(n, queue, uuid):
-    '''Unknown - Needs more info [possibly just for testing and may be removed]
-    Comment based on hard-coded 'DK78'
-
-    :param n:
-    :type n:
-    :param queue:
-    :type queue:
-    :param uuid:
-    :type uuid:
-    :return:
-    :rtype:
-    '''
-    my_pid = os.getpid()
-    queue.put((uuid, my_pid))
-    file_key = ['/net/birdstore/Active_Atlas_Data/data_root/pipeline_data/DK78/preps/CH1/full/194.tif', '/net/birdstore/Active_Atlas_Data/data_root/pipeline_data/DK78/preps/CH1/full_cleaned/194.tif', '/net/birdstore/Active_Atlas_Data/data_root/pipeline_data/DK78/preps/full_masked/194.tif', 3, 'none', 30000, 60000, 1]
-    infile, outpath, maskfile, rotation, flip, max_width, max_height, channel = file_key
-    print("load image")
-    img = read_image(infile)
-    print("load mask")
-    mask = read_image(maskfile)
-    print("apply mask")
-    cleaned = apply_mask(img, mask, infile)
-    print("scale")
-    cleaned = scaled(cleaned, mask, epsilon=0.01)
-    print("equalize")
-    cleaned = equalized(cleaned)
-    del img
-    del mask
-    print("image and masks deleted")
-    print("rotate")
-    cleaned = rotate_image(cleaned, infile, rotation)
-    print("flip")
-    cleaned = np.flip(cleaned)
-    print("pad")
-    cropped = pad_image(cleaned, infile, max_width, max_height, 0)
-    del cropped
-    print("cropped deleted")
-=======
->>>>>>> 55741c67
